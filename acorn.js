// Acorn is a tiny, fast JavaScript parser written in JavaScript.
//
// Acorn was written by Marijn Haverbeke and various contributors and
// released under an MIT license. The Unicode regexps (for identifiers
// and whitespace) were taken from [Esprima](http://esprima.org) by
// Ariya Hidayat.
//
// Git repositories for Acorn are available at
//
//     http://marijnhaverbeke.nl/git/acorn
//     https://github.com/marijnh/acorn.git
//
// Please use the [github bug tracker][ghbt] to report issues.
//
// [ghbt]: https://github.com/marijnh/acorn/issues
//
// This file defines the main parser interface. The library also comes
// with a [error-tolerant parser][dammit] and an
// [abstract syntax tree walker][walk], defined in other files.
//
// [dammit]: acorn_loose.js
// [walk]: util/walk.js

(function(root, mod) {
  if (typeof exports == "object" && typeof module == "object") return mod(exports); // CommonJS
  if (typeof define == "function" && define.amd) return define(["exports"], mod); // AMD
  mod(root.acorn || (root.acorn = {})); // Plain browser env
})(this, function(exports) {
  "use strict";

  exports.version = "0.11.1";

  // The main exported interface (under `self.acorn` when in the
  // browser) is a `parse` function that takes a code string and
  // returns an abstract syntax tree as specified by [Mozilla parser
  // API][api], with the caveat that inline XML is not recognized.
  //
  // [api]: https://developer.mozilla.org/en-US/docs/SpiderMonkey/Parser_API

  var options, input, inputLen, sourceFile;

  exports.parse = function(inpt, opts) {
    input = String(inpt); inputLen = input.length;
    setOptions(opts);
    initTokenState();
    var startPos = options.locations ? [tokPos, curPosition()] : tokPos;
    initParserState();
    return parseTopLevel(options.program || startNodeAt(startPos));
  };

  // A second optional argument can be given to further configure
  // the parser process. These options are recognized:

  var defaultOptions = exports.defaultOptions = {
    playground: false,
    // `ecmaVersion` indicates the ECMAScript version to parse. Must
    // be either 3, or 5, or 6. This influences support for strict
    // mode, the set of reserved words, support for getters and
    // setters and other features.
    ecmaVersion: 5,
    // Turn on `strictSemicolons` to prevent the parser from doing
    // automatic semicolon insertion.
    strictSemicolons: false,
    // When `allowTrailingCommas` is false, the parser will not allow
    // trailing commas in array and object literals.
    allowTrailingCommas: true,
    // By default, reserved words are not enforced. Enable
    // `forbidReserved` to enforce them. When this option has the
    // value "everywhere", reserved words and keywords can also not be
    // used as property names.
    forbidReserved: false,
    // When enabled, a return at the top level is not considered an
    // error.
    allowReturnOutsideFunction: false,
    // When enabled, import/export statements are not constrained to
    // appearing at the top of the program.
    allowImportExportEverywhere: false,
    // When enabled, hashbang directive in the beginning of file
    // is allowed and treated as a line comment.
    allowHashBang: false,
    // When `locations` is on, `loc` properties holding objects with
    // `start` and `end` properties in `{line, column}` form (with
    // line being 1-based and column 0-based) will be attached to the
    // nodes.
    locations: false,
    // A function can be passed as `onToken` option, which will
    // cause Acorn to call that function with object in the same
    // format as tokenize() returns. Note that you are not
    // allowed to call the parser from the callback—that will
    // corrupt its internal state.
    onToken: null,
    // A function can be passed as `onComment` option, which will
    // cause Acorn to call that function with `(block, text, start,
    // end)` parameters whenever a comment is skipped. `block` is a
    // boolean indicating whether this is a block (`/* */`) comment,
    // `text` is the content of the comment, and `start` and `end` are
    // character offsets that denote the start and end of the comment.
    // When the `locations` option is on, two more parameters are
    // passed, the full `{line, column}` locations of the start and
    // end of the comments. Note that you are not allowed to call the
    // parser from the callback—that will corrupt its internal state.
    onComment: null,
    // Nodes have their start and end characters offsets recorded in
    // `start` and `end` properties (directly on the node, rather than
    // the `loc` object, which holds line/column data. To also add a
    // [semi-standardized][range] `range` property holding a `[start,
    // end]` array with the same numbers, set the `ranges` option to
    // `true`.
    //
    // [range]: https://bugzilla.mozilla.org/show_bug.cgi?id=745678
    ranges: false,
    // It is possible to parse multiple files into a single AST by
    // passing the tree produced by parsing the first file as
    // `program` option in subsequent parses. This will add the
    // toplevel forms of the parsed file to the `Program` (top) node
    // of an existing parse tree.
    program: null,
    // When `locations` is on, you can pass this to record the source
    // file in every node's `loc` object.
    sourceFile: null,
    // This value, if given, is stored in every node, whether
    // `locations` is on or off.
    directSourceFile: null,
    // When enabled, parenthesized expressions are represented by
    // (non-standard) ParenthesizedExpression nodes
    preserveParens: false
  };

  // This function tries to parse a single expression at a given
  // offset in a string. Useful for parsing mixed-language formats
  // that embed JavaScript expressions.

  exports.parseExpressionAt = function(inpt, pos, opts) {
    input = String(inpt); inputLen = input.length;
    setOptions(opts);
    initTokenState(pos);
    initParserState();
    return parseExpression();
  };

  var isArray = function (obj) {
    return Object.prototype.toString.call(obj) === "[object Array]";
  };

  function setOptions(opts) {
    options = {};
    for (var opt in defaultOptions)
      options[opt] = opts && has(opts, opt) ? opts[opt] : defaultOptions[opt];
    sourceFile = options.sourceFile || null;
    if (isArray(options.onToken)) {
      var tokens = options.onToken;
      options.onToken = function (token) {
        tokens.push(token);
      };
    }
    if (isArray(options.onComment)) {
      var comments = options.onComment;
      options.onComment = function (block, text, start, end, startLoc, endLoc) {
        var comment = {
          type: block ? 'Block' : 'Line',
          value: text,
          start: start,
          end: end
        };
        if (options.locations) {
          comment.loc = new SourceLocation();
          comment.loc.start = startLoc;
          comment.loc.end = endLoc;
        }
        if (options.ranges)
          comment.range = [start, end];
        comments.push(comment);
      };
    }
    if (options.strictMode) {
      strict = true;
    }
    if (options.ecmaVersion >= 6) {
      isKeyword = isEcma6Keyword;
    } else {
      isKeyword = isEcma5AndLessKeyword;
    }
  }

  // The `getLineInfo` function is mostly useful when the
  // `locations` option is off (for performance reasons) and you
  // want to find the line/column position for a given character
  // offset. `input` should be the code string that the offset refers
  // into.

  var getLineInfo = exports.getLineInfo = function(input, offset) {
    for (var line = 1, cur = 0;;) {
      lineBreak.lastIndex = cur;
      var match = lineBreak.exec(input);
      if (match && match.index < offset) {
        ++line;
        cur = match.index + match[0].length;
      } else break;
    }
    return {line: line, column: offset - cur};
  };

  function Token() {
    this.type = tokType;
    this.value = tokVal;
    this.start = tokStart;
    this.end = tokEnd;
    if (options.locations) {
      this.loc = new SourceLocation();
      this.loc.end = tokEndLoc;
      // TODO: remove in next major release
      this.startLoc = tokStartLoc;
      this.endLoc = tokEndLoc;
    }
    if (options.ranges)
      this.range = [tokStart, tokEnd];
  }

  exports.Token = Token;

  // Acorn is organized as a tokenizer and a recursive-descent parser.
  // The `tokenize` export provides an interface to the tokenizer.
  // Because the tokenizer is optimized for being efficiently used by
  // the Acorn parser itself, this interface is somewhat crude and not
  // very modular. Performing another parse or call to `tokenize` will
  // reset the internal state, and invalidate existing tokenizers.

  exports.tokenize = function(inpt, opts) {
    input = String(inpt); inputLen = input.length;
    setOptions(opts);
    initTokenState();
    skipSpace();

    function getToken(forceRegexp) {
      lastEnd = tokEnd;
      readToken(forceRegexp);
      return new Token();
    }
    getToken.jumpTo = function(pos, reAllowed) {
      tokPos = pos;
      if (options.locations) {
        tokCurLine = 1;
        tokLineStart = lineBreak.lastIndex = 0;
        var match;
        while ((match = lineBreak.exec(input)) && match.index < pos) {
          ++tokCurLine;
          tokLineStart = match.index + match[0].length;
        }
      }
      tokRegexpAllowed = reAllowed;
      skipSpace();
    };
    getToken.noRegexp = function() {
      tokRegexpAllowed = false;
    };
    getToken.options = options;
    return getToken;
  };

  // State is kept in (closure-)global variables. We already saw the
  // `options`, `input`, and `inputLen` variables above.

  // The current position of the tokenizer in the input.

  var tokPos;

  // The start and end offsets of the current token.

  var tokStart, tokEnd;

  // When `options.locations` is true, these hold objects
  // containing the tokens start and end line/column pairs.

  var tokStartLoc, tokEndLoc;

  // The type and value of the current token. Token types are objects,
  // named by variables against which they can be compared, and
  // holding properties that describe them (indicating, for example,
  // the precedence of an infix operator, and the original name of a
  // keyword token). The kind of value that's held in `tokVal` depends
  // on the type of the token. For literals, it is the literal value,
  // for operators, the operator name, and so on.

  var tokType, tokVal;

  // Internal state for the tokenizer. To distinguish between division
  // operators and regular expressions, it remembers whether the last
  // token was one that is allowed to be followed by an expression.
  // (If it is, a slash is probably a regexp, if it isn't it's a
  // division operator. See the `parseStatement` function for a
  // caveat.)

  var tokRegexpAllowed;

  // When `options.locations` is true, these are used to keep
  // track of the current line, and know when a new line has been
  // entered.

  var tokCurLine, tokLineStart;

  // These store the position of the previous token, which is useful
  // when finishing a node and assigning its `end` position.

  var lastStart, lastEnd, lastEndLoc;

  // This is the parser's state. `inFunction` is used to reject
  // `return` statements outside of functions, `inGenerator` to
  // reject `yield`s outside of generators, `labels` to verify
  // that `break` and `continue` have somewhere to jump to, and
  // `strict` indicates whether strict mode is on.

  var inFunction, inGenerator, inAsync, labels, strict,
    inXJSChild, inXJSTag, inType;

  // This counter is used for checking that arrow expressions did
  // not contain nested parentheses in argument list.

  var metParenL;

  // This is used by the tokenizer to track the template strings it is
  // inside, and count the amount of open braces seen inside them, to
  // be able to switch back to a template token when the } to match ${
  // is encountered. It will hold an array of integers.

  var templates;

  function initParserState() {
    lastStart = lastEnd = tokPos;
    if (options.locations) lastEndLoc = new Position;
    inFunction = inGenerator = inAsync = strict = false;
    labels = [];
    skipSpace();
    readToken();
  }

  // This function is used to raise exceptions on parse errors. It
  // takes an offset integer (into the current `input`) to indicate
  // the location of the error, attaches the position to the end
  // of the error message, and then raises a `SyntaxError` with that
  // message.

  function raise(pos, message) {
    var loc = getLineInfo(input, pos);
    message += " (" + loc.line + ":" + loc.column + ")";
    var err = new SyntaxError(message);
    err.pos = pos; err.loc = loc; err.raisedAt = tokPos;
    throw err;
  }

  // Reused empty array added for node fields that are always empty.

  var empty = [];

  // ## Token types

  // The assignment of fine-grained, information-carrying type objects
  // allows the tokenizer to store the information it has about a
  // token in a way that is very cheap for the parser to look up.

  // All token type variables start with an underscore, to make them
  // easy to recognize.

  // These are the general types. The `type` property is only used to
  // make them recognizeable when debugging.

  var _num = {type: "num"}, _regexp = {type: "regexp"}, _string = {type: "string"};
  var _name = {type: "name"}, _eof = {type: "eof"};

  // These are JSX-specific token types

  var _xjsName = {type: "xjsName"}, _xjsText = {type: "xjsText"};

  // Keyword tokens. The `keyword` property (also used in keyword-like
  // operators) indicates that the token originated from an
  // identifier-like word, which is used when parsing property names.
  //
  // The `beforeExpr` property is used to disambiguate between regular
  // expressions and divisions. It is set on all token types that can
  // be followed by an expression (thus, a slash after them would be a
  // regular expression).
  //
  // `isLoop` marks a keyword as starting a loop, which is important
  // to know when parsing a label, in order to allow or disallow
  // continue jumps to that label.

  var _break = {keyword: "break"}, _case = {keyword: "case", beforeExpr: true}, _catch = {keyword: "catch"};
  var _continue = {keyword: "continue"}, _debugger = {keyword: "debugger"}, _default = {keyword: "default"};
  var _do = {keyword: "do", isLoop: true}, _else = {keyword: "else", beforeExpr: true};
  var _finally = {keyword: "finally"}, _for = {keyword: "for", isLoop: true}, _function = {keyword: "function"};
  var _if = {keyword: "if"}, _return = {keyword: "return", beforeExpr: true}, _switch = {keyword: "switch"};
  var _throw = {keyword: "throw", beforeExpr: true}, _try = {keyword: "try"}, _var = {keyword: "var"};
  var _let = {keyword: "let"}, _const = {keyword: "const"};
  var _while = {keyword: "while", isLoop: true}, _with = {keyword: "with"}, _new = {keyword: "new", beforeExpr: true};
  var _this = {keyword: "this"};
  var _class = {keyword: "class"}, _extends = {keyword: "extends", beforeExpr: true};
  var _export = {keyword: "export"}, _import = {keyword: "import"};
  var _yield = {keyword: "yield", beforeExpr: true};

  // The keywords that denote values.

  var _null = {keyword: "null", atomValue: null}, _true = {keyword: "true", atomValue: true};
  var _false = {keyword: "false", atomValue: false};

  // Some keywords are treated as regular operators. `in` sometimes
  // (when parsing `for`) needs to be tested against specifically, so
  // we assign a variable name to it for quick comparing.

  var _in = {keyword: "in", binop: 7, beforeExpr: true};

  // Map keyword names to token types.

  var keywordTypes = {"break": _break, "case": _case, "catch": _catch,
                      "continue": _continue, "debugger": _debugger, "default": _default,
                      "do": _do, "else": _else, "finally": _finally, "for": _for,
                      "function": _function, "if": _if, "return": _return, "switch": _switch,
                      "throw": _throw, "try": _try, "var": _var, "let": _let, "const": _const,
                      "while": _while, "with": _with,
                      "null": _null, "true": _true, "false": _false, "new": _new, "in": _in,
                      "instanceof": {keyword: "instanceof", binop: 7, beforeExpr: true}, "this": _this,
                      "typeof": {keyword: "typeof", prefix: true, beforeExpr: true},
                      "void": {keyword: "void", prefix: true, beforeExpr: true},
                      "delete": {keyword: "delete", prefix: true, beforeExpr: true},
                      "class": _class, "extends": _extends,
                      "export": _export, "import": _import, "yield": _yield};

  // Punctuation token types. Again, the `type` property is purely for debugging.

  var _bracketL = {type: "[", beforeExpr: true}, _bracketR = {type: "]"}, _braceL = {type: "{", beforeExpr: true};
  var _braceR = {type: "}"}, _parenL = {type: "(", beforeExpr: true}, _parenR = {type: ")"};
  var _comma = {type: ",", beforeExpr: true}, _semi = {type: ";", beforeExpr: true};
  var _colon = {type: ":", beforeExpr: true}, _dot = {type: "."}, _question = {type: "?", beforeExpr: true};
  var _arrow = {type: "=>", beforeExpr: true}, _bquote = {type: "`"}, _dollarBraceL = {type: "${", beforeExpr: true};
  var _ltSlash = {type: "</"};
  var _arrow = {type: "=>", beforeExpr: true}, _template = {type: "template"}, _templateContinued = {type: "templateContinued"};
  var _ellipsis = {type: "...", prefix: true, beforeExpr: true};
  var _paamayimNekudotayim = { type: "::", beforeExpr: true };
  var _at = { type: '@' };
  var _hash = { type: '#' };

  // Operators. These carry several kinds of properties to help the
  // parser use them properly (the presence of these properties is
  // what categorizes them as operators).
  //
  // `binop`, when present, specifies that this operator is a binary
  // operator, and will refer to its precedence.
  //
  // `prefix` and `postfix` mark the operator as a prefix or postfix
  // unary operator. `isUpdate` specifies that the node produced by
  // the operator should be of type UpdateExpression rather than
  // simply UnaryExpression (`++` and `--`).
  //
  // `isAssign` marks all of `=`, `+=`, `-=` etcetera, which act as
  // binary operators with a very low precedence, that should result
  // in AssignmentExpression nodes.

  var _slash = {binop: 10, beforeExpr: true}, _eq = {isAssign: true, beforeExpr: true};
  var _assign = {isAssign: true, beforeExpr: true};
  var _incDec = {postfix: true, prefix: true, isUpdate: true}, _prefix = {prefix: true, beforeExpr: true};
  var _logicalOR = {binop: 1, beforeExpr: true};
  var _logicalAND = {binop: 2, beforeExpr: true};
  var _bitwiseOR = {binop: 3, beforeExpr: true};
  var _bitwiseXOR = {binop: 4, beforeExpr: true};
  var _bitwiseAND = {binop: 5, beforeExpr: true};
  var _equality = {binop: 6, beforeExpr: true};
  var _relational = {binop: 7, beforeExpr: true};
  var _bitShift = {binop: 8, beforeExpr: true};
  var _plusMin = {binop: 9, prefix: true, beforeExpr: true};
  var _modulo = {binop: 10, beforeExpr: true};

  // '*' may be multiply or have special meaning in ES6
  var _star = {binop: 10, beforeExpr: true};
  var _exponent = {binop: 10, beforeExpr: true};

  // '<', '>' may be relational or have special meaning in JSX
  var _lt = {binop: 7, beforeExpr: true}, _gt = {binop: 7, beforeExpr: true};

  // Provide access to the token types for external users of the
  // tokenizer.

  exports.tokTypes = {bracketL: _bracketL, bracketR: _bracketR, braceL: _braceL, braceR: _braceR,
                      parenL: _parenL, parenR: _parenR, comma: _comma, semi: _semi, colon: _colon,
                      dot: _dot, ellipsis: _ellipsis, question: _question, slash: _slash, eq: _eq,
                      name: _name, eof: _eof, num: _num, regexp: _regexp, string: _string,
                      arrow: _arrow, bquote: _bquote, dollarBraceL: _dollarBraceL, star: _star,
                      assign: _assign, xjsName: _xjsName, xjsText: _xjsText,
                      paamayimNekudotayim: _paamayimNekudotayim, exponent: _exponent, at: _at, hash: _hash,
                      template: _template, templateContinued: _templateContinued};
  for (var kw in keywordTypes) exports.tokTypes["_" + kw] = keywordTypes[kw];

  // This is a trick taken from Esprima. It turns out that, on
  // non-Chrome browsers, to check whether a string is in a set, a
  // predicate containing a big ugly `switch` statement is faster than
  // a regular expression, and on Chrome the two are about on par.
  // This function uses `eval` (non-lexical) to produce such a
  // predicate from a space-separated string of words.
  //
  // It starts by sorting the words by length.

  function makePredicate(words) {
    words = words.split(" ");
    var f = "", cats = [];
    out: for (var i = 0; i < words.length; ++i) {
      for (var j = 0; j < cats.length; ++j)
        if (cats[j][0].length == words[i].length) {
          cats[j].push(words[i]);
          continue out;
        }
      cats.push([words[i]]);
    }
    function compareTo(arr) {
      if (arr.length == 1) return f += "return str === " + JSON.stringify(arr[0]) + ";";
      f += "switch(str){";
      for (var i = 0; i < arr.length; ++i) f += "case " + JSON.stringify(arr[i]) + ":";
      f += "return true}return false;";
    }

    // When there are more than three length categories, an outer
    // switch first dispatches on the lengths, to save on comparisons.

    if (cats.length > 3) {
      cats.sort(function(a, b) {return b.length - a.length;});
      f += "switch(str.length){";
      for (var i = 0; i < cats.length; ++i) {
        var cat = cats[i];
        f += "case " + cat[0].length + ":";
        compareTo(cat);
      }
      f += "}";

    // Otherwise, simply generate a flat `switch` statement.

    } else {
      compareTo(words);
    }
    return new Function("str", f);
  }

  // The ECMAScript 3 reserved word list.

  var isReservedWord3 = makePredicate("abstract boolean byte char class double enum export extends final float goto implements import int interface long native package private protected public short static super synchronized throws transient volatile");

  // ECMAScript 5 reserved words.

  var isReservedWord5 = makePredicate("class enum extends super const export import");

  // The additional reserved words in strict mode.

  var isStrictReservedWord = makePredicate("implements interface let package private protected public static yield");

  // The forbidden variable names in strict mode.

  var isStrictBadIdWord = makePredicate("eval arguments");

  // And the keywords.

  var ecma5AndLessKeywords = "break case catch continue debugger default do else finally for function if return switch throw try var while with null true false instanceof typeof void delete new in this";

  var isEcma5AndLessKeyword = makePredicate(ecma5AndLessKeywords);

  var ecma6AndLessKeywords = ecma5AndLessKeywords + " let const class extends export import yield";

  var isEcma6Keyword = makePredicate(ecma6AndLessKeywords);

  var isKeyword = isEcma5AndLessKeyword;

  // ## Character categories

  // Big ugly regular expressions that match characters in the
  // whitespace, identifier, and identifier-start categories. These
  // are only applied when a character is found to actually have a
  // code point above 128.
  // Generated by `tools/generate-identifier-regex.js`.

  var nonASCIIwhitespace = /[\u1680\u180e\u2000-\u200a\u202f\u205f\u3000\ufeff]/;
  var nonASCIIidentifierStartChars = "\xAA\xB5\xBA\xC0-\xD6\xD8-\xF6\xF8-\u02C1\u02C6-\u02D1\u02E0-\u02E4\u02EC\u02EE\u0370-\u0374\u0376\u0377\u037A-\u037D\u037F\u0386\u0388-\u038A\u038C\u038E-\u03A1\u03A3-\u03F5\u03F7-\u0481\u048A-\u052F\u0531-\u0556\u0559\u0561-\u0587\u05D0-\u05EA\u05F0-\u05F2\u0620-\u064A\u066E\u066F\u0671-\u06D3\u06D5\u06E5\u06E6\u06EE\u06EF\u06FA-\u06FC\u06FF\u0710\u0712-\u072F\u074D-\u07A5\u07B1\u07CA-\u07EA\u07F4\u07F5\u07FA\u0800-\u0815\u081A\u0824\u0828\u0840-\u0858\u08A0-\u08B2\u0904-\u0939\u093D\u0950\u0958-\u0961\u0971-\u0980\u0985-\u098C\u098F\u0990\u0993-\u09A8\u09AA-\u09B0\u09B2\u09B6-\u09B9\u09BD\u09CE\u09DC\u09DD\u09DF-\u09E1\u09F0\u09F1\u0A05-\u0A0A\u0A0F\u0A10\u0A13-\u0A28\u0A2A-\u0A30\u0A32\u0A33\u0A35\u0A36\u0A38\u0A39\u0A59-\u0A5C\u0A5E\u0A72-\u0A74\u0A85-\u0A8D\u0A8F-\u0A91\u0A93-\u0AA8\u0AAA-\u0AB0\u0AB2\u0AB3\u0AB5-\u0AB9\u0ABD\u0AD0\u0AE0\u0AE1\u0B05-\u0B0C\u0B0F\u0B10\u0B13-\u0B28\u0B2A-\u0B30\u0B32\u0B33\u0B35-\u0B39\u0B3D\u0B5C\u0B5D\u0B5F-\u0B61\u0B71\u0B83\u0B85-\u0B8A\u0B8E-\u0B90\u0B92-\u0B95\u0B99\u0B9A\u0B9C\u0B9E\u0B9F\u0BA3\u0BA4\u0BA8-\u0BAA\u0BAE-\u0BB9\u0BD0\u0C05-\u0C0C\u0C0E-\u0C10\u0C12-\u0C28\u0C2A-\u0C39\u0C3D\u0C58\u0C59\u0C60\u0C61\u0C85-\u0C8C\u0C8E-\u0C90\u0C92-\u0CA8\u0CAA-\u0CB3\u0CB5-\u0CB9\u0CBD\u0CDE\u0CE0\u0CE1\u0CF1\u0CF2\u0D05-\u0D0C\u0D0E-\u0D10\u0D12-\u0D3A\u0D3D\u0D4E\u0D60\u0D61\u0D7A-\u0D7F\u0D85-\u0D96\u0D9A-\u0DB1\u0DB3-\u0DBB\u0DBD\u0DC0-\u0DC6\u0E01-\u0E30\u0E32\u0E33\u0E40-\u0E46\u0E81\u0E82\u0E84\u0E87\u0E88\u0E8A\u0E8D\u0E94-\u0E97\u0E99-\u0E9F\u0EA1-\u0EA3\u0EA5\u0EA7\u0EAA\u0EAB\u0EAD-\u0EB0\u0EB2\u0EB3\u0EBD\u0EC0-\u0EC4\u0EC6\u0EDC-\u0EDF\u0F00\u0F40-\u0F47\u0F49-\u0F6C\u0F88-\u0F8C\u1000-\u102A\u103F\u1050-\u1055\u105A-\u105D\u1061\u1065\u1066\u106E-\u1070\u1075-\u1081\u108E\u10A0-\u10C5\u10C7\u10CD\u10D0-\u10FA\u10FC-\u1248\u124A-\u124D\u1250-\u1256\u1258\u125A-\u125D\u1260-\u1288\u128A-\u128D\u1290-\u12B0\u12B2-\u12B5\u12B8-\u12BE\u12C0\u12C2-\u12C5\u12C8-\u12D6\u12D8-\u1310\u1312-\u1315\u1318-\u135A\u1380-\u138F\u13A0-\u13F4\u1401-\u166C\u166F-\u167F\u1681-\u169A\u16A0-\u16EA\u16EE-\u16F8\u1700-\u170C\u170E-\u1711\u1720-\u1731\u1740-\u1751\u1760-\u176C\u176E-\u1770\u1780-\u17B3\u17D7\u17DC\u1820-\u1877\u1880-\u18A8\u18AA\u18B0-\u18F5\u1900-\u191E\u1950-\u196D\u1970-\u1974\u1980-\u19AB\u19C1-\u19C7\u1A00-\u1A16\u1A20-\u1A54\u1AA7\u1B05-\u1B33\u1B45-\u1B4B\u1B83-\u1BA0\u1BAE\u1BAF\u1BBA-\u1BE5\u1C00-\u1C23\u1C4D-\u1C4F\u1C5A-\u1C7D\u1CE9-\u1CEC\u1CEE-\u1CF1\u1CF5\u1CF6\u1D00-\u1DBF\u1E00-\u1F15\u1F18-\u1F1D\u1F20-\u1F45\u1F48-\u1F4D\u1F50-\u1F57\u1F59\u1F5B\u1F5D\u1F5F-\u1F7D\u1F80-\u1FB4\u1FB6-\u1FBC\u1FBE\u1FC2-\u1FC4\u1FC6-\u1FCC\u1FD0-\u1FD3\u1FD6-\u1FDB\u1FE0-\u1FEC\u1FF2-\u1FF4\u1FF6-\u1FFC\u2071\u207F\u2090-\u209C\u2102\u2107\u210A-\u2113\u2115\u2119-\u211D\u2124\u2126\u2128\u212A-\u212D\u212F-\u2139\u213C-\u213F\u2145-\u2149\u214E\u2160-\u2188\u2C00-\u2C2E\u2C30-\u2C5E\u2C60-\u2CE4\u2CEB-\u2CEE\u2CF2\u2CF3\u2D00-\u2D25\u2D27\u2D2D\u2D30-\u2D67\u2D6F\u2D80-\u2D96\u2DA0-\u2DA6\u2DA8-\u2DAE\u2DB0-\u2DB6\u2DB8-\u2DBE\u2DC0-\u2DC6\u2DC8-\u2DCE\u2DD0-\u2DD6\u2DD8-\u2DDE\u2E2F\u3005-\u3007\u3021-\u3029\u3031-\u3035\u3038-\u303C\u3041-\u3096\u309D-\u309F\u30A1-\u30FA\u30FC-\u30FF\u3105-\u312D\u3131-\u318E\u31A0-\u31BA\u31F0-\u31FF\u3400-\u4DB5\u4E00-\u9FCC\uA000-\uA48C\uA4D0-\uA4FD\uA500-\uA60C\uA610-\uA61F\uA62A\uA62B\uA640-\uA66E\uA67F-\uA69D\uA6A0-\uA6EF\uA717-\uA71F\uA722-\uA788\uA78B-\uA78E\uA790-\uA7AD\uA7B0\uA7B1\uA7F7-\uA801\uA803-\uA805\uA807-\uA80A\uA80C-\uA822\uA840-\uA873\uA882-\uA8B3\uA8F2-\uA8F7\uA8FB\uA90A-\uA925\uA930-\uA946\uA960-\uA97C\uA984-\uA9B2\uA9CF\uA9E0-\uA9E4\uA9E6-\uA9EF\uA9FA-\uA9FE\uAA00-\uAA28\uAA40-\uAA42\uAA44-\uAA4B\uAA60-\uAA76\uAA7A\uAA7E-\uAAAF\uAAB1\uAAB5\uAAB6\uAAB9-\uAABD\uAAC0\uAAC2\uAADB-\uAADD\uAAE0-\uAAEA\uAAF2-\uAAF4\uAB01-\uAB06\uAB09-\uAB0E\uAB11-\uAB16\uAB20-\uAB26\uAB28-\uAB2E\uAB30-\uAB5A\uAB5C-\uAB5F\uAB64\uAB65\uABC0-\uABE2\uAC00-\uD7A3\uD7B0-\uD7C6\uD7CB-\uD7FB\uF900-\uFA6D\uFA70-\uFAD9\uFB00-\uFB06\uFB13-\uFB17\uFB1D\uFB1F-\uFB28\uFB2A-\uFB36\uFB38-\uFB3C\uFB3E\uFB40\uFB41\uFB43\uFB44\uFB46-\uFBB1\uFBD3-\uFD3D\uFD50-\uFD8F\uFD92-\uFDC7\uFDF0-\uFDFB\uFE70-\uFE74\uFE76-\uFEFC\uFF21-\uFF3A\uFF41-\uFF5A\uFF66-\uFFBE\uFFC2-\uFFC7\uFFCA-\uFFCF\uFFD2-\uFFD7\uFFDA-\uFFDC";
  var nonASCIIidentifierChars = "\u0300-\u036F\u0483-\u0487\u0591-\u05BD\u05BF\u05C1\u05C2\u05C4\u05C5\u05C7\u0610-\u061A\u064B-\u0669\u0670\u06D6-\u06DC\u06DF-\u06E4\u06E7\u06E8\u06EA-\u06ED\u06F0-\u06F9\u0711\u0730-\u074A\u07A6-\u07B0\u07C0-\u07C9\u07EB-\u07F3\u0816-\u0819\u081B-\u0823\u0825-\u0827\u0829-\u082D\u0859-\u085B\u08E4-\u0903\u093A-\u093C\u093E-\u094F\u0951-\u0957\u0962\u0963\u0966-\u096F\u0981-\u0983\u09BC\u09BE-\u09C4\u09C7\u09C8\u09CB-\u09CD\u09D7\u09E2\u09E3\u09E6-\u09EF\u0A01-\u0A03\u0A3C\u0A3E-\u0A42\u0A47\u0A48\u0A4B-\u0A4D\u0A51\u0A66-\u0A71\u0A75\u0A81-\u0A83\u0ABC\u0ABE-\u0AC5\u0AC7-\u0AC9\u0ACB-\u0ACD\u0AE2\u0AE3\u0AE6-\u0AEF\u0B01-\u0B03\u0B3C\u0B3E-\u0B44\u0B47\u0B48\u0B4B-\u0B4D\u0B56\u0B57\u0B62\u0B63\u0B66-\u0B6F\u0B82\u0BBE-\u0BC2\u0BC6-\u0BC8\u0BCA-\u0BCD\u0BD7\u0BE6-\u0BEF\u0C00-\u0C03\u0C3E-\u0C44\u0C46-\u0C48\u0C4A-\u0C4D\u0C55\u0C56\u0C62\u0C63\u0C66-\u0C6F\u0C81-\u0C83\u0CBC\u0CBE-\u0CC4\u0CC6-\u0CC8\u0CCA-\u0CCD\u0CD5\u0CD6\u0CE2\u0CE3\u0CE6-\u0CEF\u0D01-\u0D03\u0D3E-\u0D44\u0D46-\u0D48\u0D4A-\u0D4D\u0D57\u0D62\u0D63\u0D66-\u0D6F\u0D82\u0D83\u0DCA\u0DCF-\u0DD4\u0DD6\u0DD8-\u0DDF\u0DE6-\u0DEF\u0DF2\u0DF3\u0E31\u0E34-\u0E3A\u0E47-\u0E4E\u0E50-\u0E59\u0EB1\u0EB4-\u0EB9\u0EBB\u0EBC\u0EC8-\u0ECD\u0ED0-\u0ED9\u0F18\u0F19\u0F20-\u0F29\u0F35\u0F37\u0F39\u0F3E\u0F3F\u0F71-\u0F84\u0F86\u0F87\u0F8D-\u0F97\u0F99-\u0FBC\u0FC6\u102B-\u103E\u1040-\u1049\u1056-\u1059\u105E-\u1060\u1062-\u1064\u1067-\u106D\u1071-\u1074\u1082-\u108D\u108F-\u109D\u135D-\u135F\u1712-\u1714\u1732-\u1734\u1752\u1753\u1772\u1773\u17B4-\u17D3\u17DD\u17E0-\u17E9\u180B-\u180D\u1810-\u1819\u18A9\u1920-\u192B\u1930-\u193B\u1946-\u194F\u19B0-\u19C0\u19C8\u19C9\u19D0-\u19D9\u1A17-\u1A1B\u1A55-\u1A5E\u1A60-\u1A7C\u1A7F-\u1A89\u1A90-\u1A99\u1AB0-\u1ABD\u1B00-\u1B04\u1B34-\u1B44\u1B50-\u1B59\u1B6B-\u1B73\u1B80-\u1B82\u1BA1-\u1BAD\u1BB0-\u1BB9\u1BE6-\u1BF3\u1C24-\u1C37\u1C40-\u1C49\u1C50-\u1C59\u1CD0-\u1CD2\u1CD4-\u1CE8\u1CED\u1CF2-\u1CF4\u1CF8\u1CF9\u1DC0-\u1DF5\u1DFC-\u1DFF\u200C\u200D\u203F\u2040\u2054\u20D0-\u20DC\u20E1\u20E5-\u20F0\u2CEF-\u2CF1\u2D7F\u2DE0-\u2DFF\u302A-\u302F\u3099\u309A\uA620-\uA629\uA66F\uA674-\uA67D\uA69F\uA6F0\uA6F1\uA802\uA806\uA80B\uA823-\uA827\uA880\uA881\uA8B4-\uA8C4\uA8D0-\uA8D9\uA8E0-\uA8F1\uA900-\uA909\uA926-\uA92D\uA947-\uA953\uA980-\uA983\uA9B3-\uA9C0\uA9D0-\uA9D9\uA9E5\uA9F0-\uA9F9\uAA29-\uAA36\uAA43\uAA4C\uAA4D\uAA50-\uAA59\uAA7B-\uAA7D\uAAB0\uAAB2-\uAAB4\uAAB7\uAAB8\uAABE\uAABF\uAAC1\uAAEB-\uAAEF\uAAF5\uAAF6\uABE3-\uABEA\uABEC\uABED\uABF0-\uABF9\uFB1E\uFE00-\uFE0F\uFE20-\uFE2D\uFE33\uFE34\uFE4D-\uFE4F\uFF10-\uFF19\uFF3F";
  var nonASCIIidentifierStart = new RegExp("[" + nonASCIIidentifierStartChars + "]");
  var nonASCIIidentifier = new RegExp("[" + nonASCIIidentifierStartChars + nonASCIIidentifierChars + "]");

  var decimalNumber = /^\d+$/;
  var hexNumber = /^[\da-fA-F]+$/;

  // Whether a single character denotes a newline.

  var newline = /[\n\r\u2028\u2029]/;

  function isNewLine(code) {
    return code === 10 || code === 13 || code === 0x2028 || code == 0x2029;
  }

  // Matches a whole line break (where CRLF is considered a single
  // line break). Used to count lines.

  var lineBreak = /\r\n|[\n\r\u2028\u2029]/g;

  // Test whether a given character code starts an identifier.

  var isIdentifierStart = exports.isIdentifierStart = function(code) {
    if (code < 65) return code === 36;
    if (code < 91) return true;
    if (code < 97) return code === 95;
    if (code < 123)return true;
    return code >= 0xaa && nonASCIIidentifierStart.test(String.fromCharCode(code));
  };

  // Test whether a given character is part of an identifier.

  var isIdentifierChar = exports.isIdentifierChar = function(code) {
    if (code < 48) return code === 36;
    if (code < 58) return true;
    if (code < 65) return false;
    if (code < 91) return true;
    if (code < 97) return code === 95;
    if (code < 123)return true;
    return code >= 0xaa && nonASCIIidentifier.test(String.fromCharCode(code));
  };

  // ## Tokenizer

  // These are used when `options.locations` is on, for the
  // `tokStartLoc` and `tokEndLoc` properties.

  function Position(line, col) {
    this.line = line;
    this.column = col;
  }

  Position.prototype.offset = function(n) {
    return new Position(this.line, this.column + n);
  }

  function curPosition() {
    return new Position(tokCurLine, tokPos - tokLineStart);
  }

  // Reset the token state. Used at the start of a parse.

  function initTokenState(pos) {
    if (pos) {
      tokPos = pos;
      tokLineStart = Math.max(0, input.lastIndexOf("\n", pos));
      tokCurLine = input.slice(0, tokLineStart).split(newline).length;
    } else {
      tokCurLine = 1;
      tokPos = tokLineStart = 0;
    }
    tokRegexpAllowed = true;
    metParenL = 0;
    inType = inXJSChild = inXJSTag = false;
    templates = [];
    if (tokPos === 0 && options.allowHashBang && input.slice(0, 2) === '#!') {
      skipLineComment(2);
    }
  }

  // Called at the end of every token. Sets `tokEnd`, `tokVal`, and
  // `tokRegexpAllowed`, and skips the space after the token, so that
  // the next one's `tokStart` will point at the right position.

  function finishToken(type, val, shouldSkipSpace) {
    tokEnd = tokPos;
    if (options.locations) tokEndLoc = curPosition();
    tokType = type;
    if (shouldSkipSpace !== false) skipSpace();
    tokVal = val;
    tokRegexpAllowed = type.beforeExpr;
    if (options.onToken) {
      options.onToken(new Token());
    }
  }

  function skipBlockComment() {
    var startLoc = options.onComment && options.locations && curPosition();
    var start = tokPos, end = input.indexOf("*/", tokPos += 2);
    if (end === -1) raise(tokPos - 2, "Unterminated comment");
    tokPos = end + 2;
    if (options.locations) {
      lineBreak.lastIndex = start;
      var match;
      while ((match = lineBreak.exec(input)) && match.index < tokPos) {
        ++tokCurLine;
        tokLineStart = match.index + match[0].length;
      }
    }
    if (options.onComment)
      options.onComment(true, input.slice(start + 2, end), start, tokPos,
                        startLoc, options.locations && curPosition());
  }

  function skipLineComment(startSkip) {
    var start = tokPos;
    var startLoc = options.onComment && options.locations && curPosition();
    var ch = input.charCodeAt(tokPos+=startSkip);
    while (tokPos < inputLen && ch !== 10 && ch !== 13 && ch !== 8232 && ch !== 8233) {
      ++tokPos;
      ch = input.charCodeAt(tokPos);
    }
    if (options.onComment)
      options.onComment(false, input.slice(start + startSkip, tokPos), start, tokPos,
                        startLoc, options.locations && curPosition());
  }

  // Called at the start of the parse and after every token. Skips
  // whitespace and comments, and.

  function skipSpace() {
    while (tokPos < inputLen) {
      var ch = input.charCodeAt(tokPos);
      if (ch === 32) { // ' '
        ++tokPos;
      } else if (ch === 13) {
        ++tokPos;
        var next = input.charCodeAt(tokPos);
        if (next === 10) {
          ++tokPos;
        }
        if (options.locations) {
          ++tokCurLine;
          tokLineStart = tokPos;
        }
      } else if (ch === 10 || ch === 8232 || ch === 8233) {
        ++tokPos;
        if (options.locations) {
          ++tokCurLine;
          tokLineStart = tokPos;
        }
      } else if (ch > 8 && ch < 14) {
        ++tokPos;
      } else if (ch === 47) { // '/'
        var next = input.charCodeAt(tokPos + 1);
        if (next === 42) { // '*'
          skipBlockComment();
        } else if (next === 47) { // '/'
          skipLineComment(2);
        } else break;
      } else if (ch === 160) { // '\xa0'
        ++tokPos;
      } else if (ch >= 5760 && nonASCIIwhitespace.test(String.fromCharCode(ch))) {
        ++tokPos;
      } else {
        break;
      }
    }
  }

  // ### Token reading

  // This is the function that is called to fetch the next token. It
  // is somewhat obscure, because it works in character codes rather
  // than characters, and because operator parsing has been inlined
  // into it.
  //
  // All in the name of speed.
  //
  // The `forceRegexp` parameter is used in the one case where the
  // `tokRegexpAllowed` trick does not work. See `parseStatement`.

  function readToken_dot() {
    var next = input.charCodeAt(tokPos + 1);
    if (next >= 48 && next <= 57) return readNumber(true);
    var next2 = input.charCodeAt(tokPos + 2);
    if (options.playground && next === 63) { // 63
      tokPos += 2;
      return finishToken(_dotQuestion);
    } else if (options.ecmaVersion >= 6 && next === 46 && next2 === 46) { // 46 = dot '.'
      tokPos += 3;
      return finishToken(_ellipsis);
    } else {
      ++tokPos;
      return finishToken(_dot);
    }
  }

  function readToken_slash() { // '/'
    var next = input.charCodeAt(tokPos + 1);
    if (tokRegexpAllowed) {++tokPos; return readRegexp();}
    if (next === 61) return finishOp(_assign, 2);
    return finishOp(_slash, 1);
  }

  function readToken_modulo() { // '%'
    var next = input.charCodeAt(tokPos + 1);
    if (next === 61) return finishOp(_assign, 2);
    return finishOp(_modulo, 1);
  }

  function readToken_mult() { // '*'
    var type = _star;
    var width = 1;
    var next = input.charCodeAt(tokPos + 1);

    if (options.ecmaVersion >= 7 && next === 42) { // '*'
      width++;
      next = input.charCodeAt(tokPos + 2);
      type = _exponent;
    }

    if (next === 61) { // '='
      width++;
      type = _assign;
    }
    
    return finishOp(type, width);
  }

  function readToken_pipe_amp(code) { // '|&'
    var next = input.charCodeAt(tokPos + 1);
    if (next === code) return finishOp(code === 124 ? _logicalOR : _logicalAND, 2);
    if (next === 61) return finishOp(_assign, 2);
    return finishOp(code === 124 ? _bitwiseOR : _bitwiseAND, 1);
  }

  function readToken_caret() { // '^'
    var next = input.charCodeAt(tokPos + 1);
    if (next === 61) return finishOp(_assign, 2);
    return finishOp(_bitwiseXOR, 1);
  }

  function readToken_plus_min(code) { // '+-'
    var next = input.charCodeAt(tokPos + 1);
    if (next === code) {
      if (next == 45 && input.charCodeAt(tokPos + 2) == 62 &&
          newline.test(input.slice(lastEnd, tokPos))) {
        // A `-->` line comment
        skipLineComment(3);
        skipSpace();
        return readToken();
      }
      return finishOp(_incDec, 2);
    }
    if (next === 61) return finishOp(_assign, 2);
    return finishOp(_plusMin, 1);
  }

  function readToken_lt_gt(code) { // '<>'
    var next = input.charCodeAt(tokPos + 1);
    var size = 1;
    if (!inType && next === code) {
      size = code === 62 && input.charCodeAt(tokPos + 2) === 62 ? 3 : 2;
      if (input.charCodeAt(tokPos + size) === 61) return finishOp(_assign, size + 1);
      return finishOp(_bitShift, size);
    }
    if (next == 33 && code == 60 && input.charCodeAt(tokPos + 2) == 45 &&
        input.charCodeAt(tokPos + 3) == 45) {
      // `<!--`, an XML-style comment that should be interpreted as a line comment
      skipLineComment(4);
      skipSpace();
      return readToken();
    }
    if (next === 61) {
      size = input.charCodeAt(tokPos + 2) === 61 ? 3 : 2;
      return finishOp(_relational, size);
    }
    if (next === 47) {
      // '</', beginning of JSX closing element
      size = 2;
      return finishOp(_ltSlash, size);
    }
    return code === 60 ? finishOp(_lt, size) : finishOp(_gt, size, !inXJSTag);
  }

  function readToken_eq_excl(code) { // '=!', '=>'
    var next = input.charCodeAt(tokPos + 1);
    if (next === 61) return finishOp(_equality, input.charCodeAt(tokPos + 2) === 61 ? 3 : 2);
    if (code === 61 && next === 62 && options.ecmaVersion >= 6) { // '=>'
      tokPos += 2;
      return finishToken(_arrow);
    }
    return finishOp(code === 61 ? _eq : _prefix, 1);
  }

  // Get token inside ES6 template (special rules work there).

  function getTemplateToken(code) {
    // '`' and '${' have special meanings, but they should follow
    // string (can be empty)
    if (tokType === _string) {
      if (code === 96) { // '`'
        ++tokPos;
        return finishToken(_bquote);
      } else if (code === 36 && input.charCodeAt(tokPos + 1) === 123) { // '${'
        tokPos += 2;
        return finishToken(_dollarBraceL);
      }
    }
    // anything else is considered string literal
    return readTmplString();
  }

  function getTokenFromCode(code) {
    switch(code) {
      // The interpretation of a dot depends on whether it is followed
      // by a digit or another two dots.
    case 46: // '.'
      return readToken_dot();

      // Punctuation tokens.
    case 40: ++tokPos; return finishToken(_parenL);
    case 41: ++tokPos; return finishToken(_parenR);
    case 59: ++tokPos; return finishToken(_semi);
    case 44: ++tokPos; return finishToken(_comma);
    case 91: ++tokPos; return finishToken(_bracketL);
    case 93: ++tokPos; return finishToken(_bracketR);
    case 123:
      ++tokPos;
      if (templates.length) ++templates[templates.length - 1];
      return finishToken(_braceL);
    case 125:
      ++tokPos;
      if (templates.length && --templates[templates.length - 1] === 0)
        return readTemplateString(_templateContinued);
      else
        return finishToken(_braceR);
    case 63: ++tokPos; return finishToken(_question);

    case 64:
      if (options.playground) {
        ++tokPos;
        return finishToken(_at);
      }

    case 35:
      if (options.playground) {
        ++tokPos;
        return finishToken(_hash);
      }

    case 58:
      ++tokPos;
      if (options.ecmaVersion >= 7) {
        var next = input.charCodeAt(tokPos);
        if (next === 58) {
          ++tokPos;
          return finishToken(_paamayimNekudotayim);
        }
      }
      return finishToken(_colon);

    case 96: // '`'
      if (options.ecmaVersion >= 6) {
        ++tokPos;
        return readTemplateString(_template);
      }

    case 48: // '0'
      var next = input.charCodeAt(tokPos + 1);
      if (next === 120 || next === 88) return readRadixNumber(16); // '0x', '0X' - hex number
      if (options.ecmaVersion >= 6) {
        if (next === 111 || next === 79) return readRadixNumber(8); // '0o', '0O' - octal number
        if (next === 98 || next === 66) return readRadixNumber(2); // '0b', '0B' - binary number
      }
      // Anything else beginning with a digit is an integer, octal
      // number, or float.
    case 49: case 50: case 51: case 52: case 53: case 54: case 55: case 56: case 57: // 1-9
      return readNumber(false);

      // Quotes produce strings.
    case 34: case 39: // '"', "'"
      return inXJSTag ? readXJSStringLiteral() : readString(code);

    // Operators are parsed inline in tiny state machines. '=' (61) is
    // often referred to. `finishOp` simply skips the amount of
    // characters it is given as second argument, and returns a token
    // of the type given by its first argument.

    case 47: // '/'
      return readToken_slash();

    case 37: // '%'
      return readToken_modulo();

    case 42: // '*'
      return readToken_mult();

    case 124: case 38: // '|&'
      return readToken_pipe_amp(code);

    case 94: // '^'
      return readToken_caret();

    case 43: case 45: // '+-'
      return readToken_plus_min(code);

    case 60: case 62: // '<>'
      return readToken_lt_gt(code);

    case 61: case 33: // '=!'
      return readToken_eq_excl(code);

    case 126: // '~'
      return finishOp(_prefix, 1);
    }

    return false;
  }

  function readToken(forceRegexp) {
    if (!forceRegexp) tokStart = tokPos;
    else tokPos = tokStart + 1;
    if (options.locations) tokStartLoc = curPosition();
    if (forceRegexp) return readRegexp();
    if (tokPos >= inputLen) return finishToken(_eof);

    var code = input.charCodeAt(tokPos);

    // JSX content - either simple text, start of <tag> or {expression}
    if (inXJSChild && tokType !== _braceL && code !== 60 && code !== 123 && code !== 125) {
      return readXJSText(['<', '{']);
    }

    // Identifier or keyword. '\uXXXX' sequences are allowed in
    // identifiers, so '\' also dispatches to that.
    if (isIdentifierStart(code) || code === 92 /* '\' */) return readWord();

    var tok = getTokenFromCode(code);

    if (tok === false) {
      // If we are here, we either found a non-ASCII identifier
      // character, or something that's entirely disallowed.
      var ch = String.fromCharCode(code);
      if (ch === "\\" || nonASCIIidentifierStart.test(ch)) return readWord();
      raise(tokPos, "Unexpected character '" + ch + "'");
    }
    return tok;
  }

  function finishOp(type, size, shouldSkipSpace) {
    var str = input.slice(tokPos, tokPos + size);
    tokPos += size;
    finishToken(type, str, shouldSkipSpace);
  }

  var regexpUnicodeSupport = false;
  try { new RegExp("\uffff", "u"); regexpUnicodeSupport = true; }
  catch(e) {}

  // Parse a regular expression. Some context-awareness is necessary,
  // since a '/' inside a '[]' set does not end the expression.

  function readRegexp() {
    var content = "", escaped, inClass, start = tokPos;
    for (;;) {
      if (tokPos >= inputLen) raise(start, "Unterminated regular expression");
      var ch = nextChar();
      if (newline.test(ch)) raise(start, "Unterminated regular expression");
      if (!escaped) {
        if (ch === "[") inClass = true;
        else if (ch === "]" && inClass) inClass = false;
        else if (ch === "/" && !inClass) break;
        escaped = ch === "\\";
      } else escaped = false;
      ++tokPos;
    }
    var content = input.slice(start, tokPos);
    ++tokPos;
    // Need to use `readWord1` because '\uXXXX' sequences are allowed
    // here (don't ask).
    var mods = readWord1();
    // Detect invalid regular expressions.
    var tmp = content;
    if (mods) {
      var validFlags = /^[gmsiy]*$/;
      if (options.ecmaVersion >= 6) validFlags = /^[gmsiyu]*$/;
      if (!validFlags.test(mods)) raise(start, "Invalid regular expression flag");
      if (mods.indexOf('u') >= 0 && !regexpUnicodeSupport) {
        // Replace each astral symbol and every Unicode code point
        // escape sequence that represents such a symbol with a single
        // ASCII symbol to avoid throwing on regular expressions that
        // are only valid in combination with the `/u` flag.
        tmp = tmp
          .replace(/\\u\{([0-9a-fA-F]{5,6})\}/g, "x")
          .replace(/[\uD800-\uDBFF][\uDC00-\uDFFF]/g, "x");
      }
    }
    // Detect invalid regular expressions.
    try {
      new RegExp(tmp);
    } catch (e) {
      if (e instanceof SyntaxError) raise(start, "Error parsing regular expression: " + e.message);
      raise(e);
    }
    // Get a regular expression object for this pattern-flag pair, or `null` in
    // case the current environment doesn't support the flags it uses.
    try {
      var value = new RegExp(content, mods);
    } catch (err) {
      value = null;
  }
    return finishToken(_regexp, {pattern: content, flags: mods, value: value});
  }

  // Read an integer in the given radix. Return null if zero digits
  // were read, the integer value otherwise. When `len` is given, this
  // will return `null` unless the integer has exactly `len` digits.

  function readInt(radix, len) {
    var start = tokPos, total = 0;
    for (var i = 0, e = len == null ? Infinity : len; i < e; ++i) {
      var code = input.charCodeAt(tokPos), val;
      if (code >= 97) val = code - 97 + 10; // a
      else if (code >= 65) val = code - 65 + 10; // A
      else if (code >= 48 && code <= 57) val = code - 48; // 0-9
      else val = Infinity;
      if (val >= radix) break;
      ++tokPos;
      total = total * radix + val;
    }
    if (tokPos === start || len != null && tokPos - start !== len) return null;

    return total;
  }

  function readRadixNumber(radix) {
    tokPos += 2; // 0x
    var val = readInt(radix);
    if (val == null) raise(tokStart + 2, "Expected number in radix " + radix);
    if (isIdentifierStart(input.charCodeAt(tokPos))) raise(tokPos, "Identifier directly after number");
    return finishToken(_num, val);
  }

  // Read an integer, octal integer, or floating-point number.

  function readNumber(startsWithDot) {
    var start = tokPos, isFloat = false, octal = input.charCodeAt(tokPos) === 48;
    if (!startsWithDot && readInt(10) === null) raise(start, "Invalid number");
    if (input.charCodeAt(tokPos) === 46) {
      ++tokPos;
      readInt(10);
      isFloat = true;
    }
    var next = input.charCodeAt(tokPos);
    if (next === 69 || next === 101) { // 'eE'
      next = input.charCodeAt(++tokPos);
      if (next === 43 || next === 45) ++tokPos; // '+-'
      if (readInt(10) === null) raise(start, "Invalid number");
      isFloat = true;
    }
    if (isIdentifierStart(input.charCodeAt(tokPos))) raise(tokPos, "Identifier directly after number");

    var str = input.slice(start, tokPos), val;
    if (isFloat) val = parseFloat(str);
    else if (!octal || str.length === 1) val = parseInt(str, 10);
    else if (/[89]/.test(str) || strict) raise(start, "Invalid number");
    else val = parseInt(str, 8);
    return finishToken(_num, val);
  }

  // Read a string value, interpreting backslash-escapes.

  function readCodePoint() {
    var ch = input.charCodeAt(tokPos), code;
    
    if (ch === 123) {
      if (options.ecmaVersion < 6) unexpected();
      ++tokPos;
      code = readHexChar(input.indexOf('}', tokPos) - tokPos);
      ++tokPos;
      if (code > 0x10FFFF) unexpected();
    } else {
      code = readHexChar(4);
    }

    // UTF-16 Encoding
    if (code <= 0xFFFF) {
      return String.fromCharCode(code);
    }
    var cu1 = ((code - 0x10000) >> 10) + 0xD800;
    var cu2 = ((code - 0x10000) & 1023) + 0xDC00;
    return String.fromCharCode(cu1, cu2);
  }

  function readString(quote) {
    ++tokPos;
    var out = "";
    for (;;) {
      if (tokPos >= inputLen) raise(tokStart, "Unterminated string constant");
      var ch = input.charCodeAt(tokPos);
      if (ch === quote) {
        ++tokPos;
        return finishToken(_string, out);
      }
      if (ch === 92) { // '\'
        out += readEscapedChar();
      } else {
        ++tokPos;
        if (newline.test(String.fromCharCode(ch))) {
          raise(tokStart, "Unterminated string constant");
          }
        out += String.fromCharCode(ch); // '\'
        }
    }
  }

  function readTemplateString(type) {
    if (type == _templateContinued) templates.pop();
    var out = "", start = tokPos;;
    for (;;) {
      if (tokPos >= inputLen) raise(tokStart, "Unterminated template");
      var ch = input.charAt(tokPos);
      if (ch === "`" || ch === "$" && input.charCodeAt(tokPos + 1) === 123) { // '`', '${'
        var raw = input.slice(start, tokPos);
        ++tokPos;
        if (ch == "$") { ++tokPos; templates.push(1); }
        return finishToken(type, {cooked: out, raw: raw});
      }

      if (ch === "\\") { // '\'
        out += readEscapedChar();
      } else {
        ++tokPos;
        if (newline.test(ch)) {
          if (ch === "\r" && input.charCodeAt(tokPos) === 10) {
            ++tokPos;
            ch = "\n";
          }
          if (options.locations) {
            ++tokCurLine;
            tokLineStart = tokPos;
          }
        }
        out += ch;
      }
    }
  }

  // Used to read escaped characters

  function readEscapedChar() {
    var ch = input.charCodeAt(++tokPos);
    var octal = /^[0-7]+/.exec(input.slice(tokPos, tokPos + 3));
    if (octal) octal = octal[0];
    while (octal && parseInt(octal, 8) > 255) octal = octal.slice(0, -1);
    if (octal === "0") octal = null;
    ++tokPos;
    if (octal) {
      if (strict) raise(tokPos - 2, "Octal literal in strict mode");
      tokPos += octal.length - 1;
      return String.fromCharCode(parseInt(octal, 8));
    } else {
      switch (ch) {
        case 110: return "\n"; // 'n' -> '\n'
        case 114: return "\r"; // 'r' -> '\r'
        case 120: return String.fromCharCode(readHexChar(2)); // 'x'
        case 117: return readCodePoint(); // 'u'
        case 116: return "\t"; // 't' -> '\t'
        case 98: return "\b"; // 'b' -> '\b'
        case 118: return "\u000b"; // 'v' -> '\u000b'
        case 102: return "\f"; // 'f' -> '\f'
        case 48: return "\0"; // 0 -> '\0'
        case 13: if (input.charCodeAt(tokPos) === 10) ++tokPos; // '\r\n'
        case 10: // ' \n'
          if (options.locations) { tokLineStart = tokPos; ++tokCurLine; }
          return "";
        default: return String.fromCharCode(ch);
      }
    }
  }

  var XHTMLEntities = {
    quot: '\u0022',
    amp: '&',
    apos: '\u0027',
    lt: '<',
    gt: '>',
    nbsp: '\u00A0',
    iexcl: '\u00A1',
    cent: '\u00A2',
    pound: '\u00A3',
    curren: '\u00A4',
    yen: '\u00A5',
    brvbar: '\u00A6',
    sect: '\u00A7',
    uml: '\u00A8',
    copy: '\u00A9',
    ordf: '\u00AA',
    laquo: '\u00AB',
    not: '\u00AC',
    shy: '\u00AD',
    reg: '\u00AE',
    macr: '\u00AF',
    deg: '\u00B0',
    plusmn: '\u00B1',
    sup2: '\u00B2',
    sup3: '\u00B3',
    acute: '\u00B4',
    micro: '\u00B5',
    para: '\u00B6',
    middot: '\u00B7',
    cedil: '\u00B8',
    sup1: '\u00B9',
    ordm: '\u00BA',
    raquo: '\u00BB',
    frac14: '\u00BC',
    frac12: '\u00BD',
    frac34: '\u00BE',
    iquest: '\u00BF',
    Agrave: '\u00C0',
    Aacute: '\u00C1',
    Acirc: '\u00C2',
    Atilde: '\u00C3',
    Auml: '\u00C4',
    Aring: '\u00C5',
    AElig: '\u00C6',
    Ccedil: '\u00C7',
    Egrave: '\u00C8',
    Eacute: '\u00C9',
    Ecirc: '\u00CA',
    Euml: '\u00CB',
    Igrave: '\u00CC',
    Iacute: '\u00CD',
    Icirc: '\u00CE',
    Iuml: '\u00CF',
    ETH: '\u00D0',
    Ntilde: '\u00D1',
    Ograve: '\u00D2',
    Oacute: '\u00D3',
    Ocirc: '\u00D4',
    Otilde: '\u00D5',
    Ouml: '\u00D6',
    times: '\u00D7',
    Oslash: '\u00D8',
    Ugrave: '\u00D9',
    Uacute: '\u00DA',
    Ucirc: '\u00DB',
    Uuml: '\u00DC',
    Yacute: '\u00DD',
    THORN: '\u00DE',
    szlig: '\u00DF',
    agrave: '\u00E0',
    aacute: '\u00E1',
    acirc: '\u00E2',
    atilde: '\u00E3',
    auml: '\u00E4',
    aring: '\u00E5',
    aelig: '\u00E6',
    ccedil: '\u00E7',
    egrave: '\u00E8',
    eacute: '\u00E9',
    ecirc: '\u00EA',
    euml: '\u00EB',
    igrave: '\u00EC',
    iacute: '\u00ED',
    icirc: '\u00EE',
    iuml: '\u00EF',
    eth: '\u00F0',
    ntilde: '\u00F1',
    ograve: '\u00F2',
    oacute: '\u00F3',
    ocirc: '\u00F4',
    otilde: '\u00F5',
    ouml: '\u00F6',
    divide: '\u00F7',
    oslash: '\u00F8',
    ugrave: '\u00F9',
    uacute: '\u00FA',
    ucirc: '\u00FB',
    uuml: '\u00FC',
    yacute: '\u00FD',
    thorn: '\u00FE',
    yuml: '\u00FF',
    OElig: '\u0152',
    oelig: '\u0153',
    Scaron: '\u0160',
    scaron: '\u0161',
    Yuml: '\u0178',
    fnof: '\u0192',
    circ: '\u02C6',
    tilde: '\u02DC',
    Alpha: '\u0391',
    Beta: '\u0392',
    Gamma: '\u0393',
    Delta: '\u0394',
    Epsilon: '\u0395',
    Zeta: '\u0396',
    Eta: '\u0397',
    Theta: '\u0398',
    Iota: '\u0399',
    Kappa: '\u039A',
    Lambda: '\u039B',
    Mu: '\u039C',
    Nu: '\u039D',
    Xi: '\u039E',
    Omicron: '\u039F',
    Pi: '\u03A0',
    Rho: '\u03A1',
    Sigma: '\u03A3',
    Tau: '\u03A4',
    Upsilon: '\u03A5',
    Phi: '\u03A6',
    Chi: '\u03A7',
    Psi: '\u03A8',
    Omega: '\u03A9',
    alpha: '\u03B1',
    beta: '\u03B2',
    gamma: '\u03B3',
    delta: '\u03B4',
    epsilon: '\u03B5',
    zeta: '\u03B6',
    eta: '\u03B7',
    theta: '\u03B8',
    iota: '\u03B9',
    kappa: '\u03BA',
    lambda: '\u03BB',
    mu: '\u03BC',
    nu: '\u03BD',
    xi: '\u03BE',
    omicron: '\u03BF',
    pi: '\u03C0',
    rho: '\u03C1',
    sigmaf: '\u03C2',
    sigma: '\u03C3',
    tau: '\u03C4',
    upsilon: '\u03C5',
    phi: '\u03C6',
    chi: '\u03C7',
    psi: '\u03C8',
    omega: '\u03C9',
    thetasym: '\u03D1',
    upsih: '\u03D2',
    piv: '\u03D6',
    ensp: '\u2002',
    emsp: '\u2003',
    thinsp: '\u2009',
    zwnj: '\u200C',
    zwj: '\u200D',
    lrm: '\u200E',
    rlm: '\u200F',
    ndash: '\u2013',
    mdash: '\u2014',
    lsquo: '\u2018',
    rsquo: '\u2019',
    sbquo: '\u201A',
    ldquo: '\u201C',
    rdquo: '\u201D',
    bdquo: '\u201E',
    dagger: '\u2020',
    Dagger: '\u2021',
    bull: '\u2022',
    hellip: '\u2026',
    permil: '\u2030',
    prime: '\u2032',
    Prime: '\u2033',
    lsaquo: '\u2039',
    rsaquo: '\u203A',
    oline: '\u203E',
    frasl: '\u2044',
    euro: '\u20AC',
    image: '\u2111',
    weierp: '\u2118',
    real: '\u211C',
    trade: '\u2122',
    alefsym: '\u2135',
    larr: '\u2190',
    uarr: '\u2191',
    rarr: '\u2192',
    darr: '\u2193',
    harr: '\u2194',
    crarr: '\u21B5',
    lArr: '\u21D0',
    uArr: '\u21D1',
    rArr: '\u21D2',
    dArr: '\u21D3',
    hArr: '\u21D4',
    forall: '\u2200',
    part: '\u2202',
    exist: '\u2203',
    empty: '\u2205',
    nabla: '\u2207',
    isin: '\u2208',
    notin: '\u2209',
    ni: '\u220B',
    prod: '\u220F',
    sum: '\u2211',
    minus: '\u2212',
    lowast: '\u2217',
    radic: '\u221A',
    prop: '\u221D',
    infin: '\u221E',
    ang: '\u2220',
    and: '\u2227',
    or: '\u2228',
    cap: '\u2229',
    cup: '\u222A',
    'int': '\u222B',
    there4: '\u2234',
    sim: '\u223C',
    cong: '\u2245',
    asymp: '\u2248',
    ne: '\u2260',
    equiv: '\u2261',
    le: '\u2264',
    ge: '\u2265',
    sub: '\u2282',
    sup: '\u2283',
    nsub: '\u2284',
    sube: '\u2286',
    supe: '\u2287',
    oplus: '\u2295',
    otimes: '\u2297',
    perp: '\u22A5',
    sdot: '\u22C5',
    lceil: '\u2308',
    rceil: '\u2309',
    lfloor: '\u230A',
    rfloor: '\u230B',
    lang: '\u2329',
    rang: '\u232A',
    loz: '\u25CA',
    spades: '\u2660',
    clubs: '\u2663',
    hearts: '\u2665',
    diams: '\u2666'
  };

  function readXJSEntity() {
    var str = '', count = 0, entity;
    var ch = nextChar();
    if (ch !== '&') raise(tokPos, "Entity must start with an ampersand");
    var startPos = ++tokPos;
    while (tokPos < inputLen && count++ < 10) {
      ch = nextChar();
      tokPos++;
      if (ch === ';') {
        if (str[0] === '#') {
          if (str[1] === 'x') {
            str = str.substr(2);
            if (hexNumber.test(str)) {
              entity = String.fromCharCode(parseInt(str, 16));
            }
          } else {
            str = str.substr(1);
            if (decimalNumber.test(str)) {
              entity = String.fromCharCode(parseInt(str, 10));
            }
          }
        } else {
          entity = XHTMLEntities[str];
        }
        break;
      }
      str += ch;
    }
    if (!entity) {
      tokPos = startPos;
      return '&';
    }
    return entity;
  }

  function readXJSText(stopChars) {
    var str = '';
    while (tokPos < inputLen) {
      var ch = nextChar();
      if (stopChars.indexOf(ch) !== -1) {
        break;
      }
      if (ch === '&') {
        str += readXJSEntity();
      } else {
        ++tokPos;
        if (ch === '\r' && nextChar() === '\n') {
          str += ch;
          ++tokPos;
          ch = '\n';
        }
        if (ch === '\n' && options.locations) {
          tokLineStart = tokPos;
          ++tokCurLine;
        }
        str += ch;
      }
    }
    return finishToken(_xjsText, str);
  }

  function readXJSStringLiteral() {
    var quote = input.charCodeAt(tokPos);

    if (quote !== 34 && quote !== 39) {
      raise("String literal must starts with a quote");
    }

    ++tokPos;

    readXJSText([String.fromCharCode(quote)]);

    if (quote !== input.charCodeAt(tokPos)) {
      unexpected();
    }

    ++tokPos;

    return finishToken(tokType, tokVal);
  }

  // Used to read character escape sequences ('\x', '\u', '\U').

  function readHexChar(len) {
    var n = readInt(16, len);
    if (n === null) raise(tokStart, "Bad character escape sequence");
    return n;
  }

  // Used to signal to callers of `readWord1` whether the word
  // contained any escape sequences. This is needed because words with
  // escape sequences must not be interpreted as keywords.

  var containsEsc;

  // Read an identifier, and return it as a string. Sets `containsEsc`
  // to whether the word contained a '\u' escape.
  //
  // Only builds up the word character-by-character when it actually
  // containeds an escape, as a micro-optimization.

  function readWord1() {
    containsEsc = false;
    var word, first = true, start = tokPos;
    for (;;) {
      var ch = input.charCodeAt(tokPos);
      if (isIdentifierChar(ch) || (inXJSTag && ch === 45)) {
        if (containsEsc) word += nextChar();
        ++tokPos;
      } else if (ch === 92 && !inXJSTag) { // "\"
        if (!containsEsc) word = input.slice(start, tokPos);
        containsEsc = true;
        if (input.charCodeAt(++tokPos) != 117) // "u"
          raise(tokPos, "Expecting Unicode escape sequence \\uXXXX");
        ++tokPos;
        var esc = readHexChar(4);
        var escStr = String.fromCharCode(esc);
        if (!escStr) raise(tokPos - 1, "Invalid Unicode escape");
        if (!(first ? isIdentifierStart(esc) : isIdentifierChar(esc)))
          raise(tokPos - 4, "Invalid Unicode escape");
        word += escStr;
      } else {
        break;
      }
      first = false;
    }
    return containsEsc ? word : input.slice(start, tokPos);
  }

  // Read an identifier or keyword token. Will check for reserved
  // words when necessary.

  function readWord() {
    var word = readWord1();
    var type = inXJSTag ? _xjsName : _name;
    if (!containsEsc && isKeyword(word))
      type = keywordTypes[word];
    return finishToken(type, word);
  }

  // ## Parser

  // A recursive descent parser operates by defining functions for all
  // syntactic elements, and recursively calling those, each function
  // advancing the input stream and returning an AST node. Precedence
  // of constructs (for example, the fact that `!x[1]` means `!(x[1])`
  // instead of `(!x)[1]` is handled by the fact that the parser
  // function that parses unary prefix operators is called first, and
  // in turn calls the function that parses `[]` subscripts — that
  // way, it'll receive the node for `x[1]` already parsed, and wraps
  // *that* in the unary operator node.
  //
  // Acorn uses an [operator precedence parser][opp] to handle binary
  // operator precedence, because it is much more compact than using
  // the technique outlined above, which uses different, nesting
  // functions to specify precedence, for all of the ten binary
  // precedence levels that JavaScript defines.
  //
  // [opp]: http://en.wikipedia.org/wiki/Operator-precedence_parser

  // ### Parser utilities

  // Continue to the next token.

  function next() {
    lastStart = tokStart;
    lastEnd = tokEnd;
    lastEndLoc = tokEndLoc;
    readToken();
  }

  // Enter strict mode. Re-reads the next token to please pedantic
  // tests ("use strict"; 010; -- should fail).

  function setStrict(strct) {
    strict = strct;
    tokPos = tokStart;
    if (options.locations) {
      while (tokPos < tokLineStart) {
        tokLineStart = input.lastIndexOf("\n", tokLineStart - 2) + 1;
        --tokCurLine;
      }
    }
    skipSpace();
    readToken();
  }

  // Start an AST node, attaching a start offset.

  function Node() {
    this.type = null;
    this.start = tokStart;
    this.end = null;
  }
  
  exports.Node = Node;

  function SourceLocation() {
    this.start = tokStartLoc;
    this.end = null;
    if (sourceFile !== null) this.source = sourceFile;
  }

  function startNode() {
    var node = new Node();
    if (options.locations)
      node.loc = new SourceLocation();
    if (options.directSourceFile)
      node.sourceFile = options.directSourceFile;
    if (options.ranges)
      node.range = [tokStart, 0];
    return node;
  }

  // Sometimes, a node is only started *after* the token stream passed
  // its start position. The functions below help storing a position
  // and creating a node from a previous position.

  function storeCurrentPos() {
    return options.locations ? [tokStart, tokStartLoc] : tokStart;
  }

  function startNodeAt(pos) {
    var node = new Node(), start = pos;
    if (options.locations) {
      node.loc = new SourceLocation();
      node.loc.start = start[1];
      start = pos[0];
    }
    node.start = start;
    if (options.directSourceFile)
      node.sourceFile = options.directSourceFile;
    if (options.ranges)
      node.range = [start, 0];

    return node;
  }

  // Finish an AST node, adding `type` and `end` properties.

  function finishNode(node, type) {
    node.type = type;
    node.end = lastEnd;
    if (options.locations)
      node.loc.end = lastEndLoc;
    if (options.ranges)
      node.range[1] = lastEnd;
    return node;
  }

  function finishNodeAt(node, type, pos) {
    if (options.locations) { node.loc.end = pos[1]; pos = pos[0]; }
    node.type = type;
    node.end = pos;
    if (options.ranges)
      node.range[1] = pos;
    return node;
  }

  // Test whether a statement node is the string literal `"use strict"`.

  function isUseStrict(stmt) {
    return options.ecmaVersion >= 5 && stmt.type === "ExpressionStatement" &&
      stmt.expression.type === "Literal" && stmt.expression.value === "use strict";
  }

  // Predicate that tests whether the next token is of the given
  // type, and if yes, consumes it as a side effect.

  function eat(type) {
    if (tokType === type) {
      next();
      return true;
    } else {
      return false;
    }
  }

  // Test whether a semicolon can be inserted at the current position.

  function canInsertSemicolon() {
    return !options.strictSemicolons &&
      (tokType === _eof || tokType === _braceR || newline.test(input.slice(lastEnd, tokStart)));
  }

  // Consume a semicolon, or, failing that, see if we are allowed to
  // pretend that there is a semicolon at this position.

  function semicolon() {
    if (!eat(_semi) && !canInsertSemicolon()) unexpected();
  }

  // Expect a token of a given type. If found, consume it, otherwise,
  // raise an unexpected token error.

  function expect(type) {
    eat(type) || unexpected();
  }

  // Get following char.

  function nextChar() {
    return input.charAt(tokPos);
  }

  // Raise an unexpected token error.

  function unexpected(pos) {
    raise(pos != null ? pos : tokStart, "Unexpected token");
  }

  // Checks if hash object has a property.

  function has(obj, propName) {
    return Object.prototype.hasOwnProperty.call(obj, propName);
  }
// Convert existing expression atom to assignable pattern
  // if possible.

  function toAssignable(node, allowSpread, checkType) {
    if (options.ecmaVersion >= 6 && node) {
      switch (node.type) {
        case "Identifier":
        case "MemberExpression":
          break;          

        case "ObjectExpression":
          node.type = "ObjectPattern";
          for (var i = 0; i < node.properties.length; i++) {
            var prop = node.properties[i];
            if (prop.type === "Property" && prop.kind !== "init") unexpected(prop.key.start);
            toAssignable(prop.value, false, checkType);
          }
          break;

        case "ArrayExpression":
          node.type = "ArrayPattern";
          for (var i = 0, lastI = node.elements.length - 1; i <= lastI; i++) {
            toAssignable(node.elements[i], i === lastI, checkType);
          }
          break;

        case "SpreadElement":
          if (allowSpread) {
            toAssignable(node.argument, false, checkType);
            checkSpreadAssign(node.argument);
          } else {
            unexpected(node.start);
          }
          break;

        default:
          if (checkType) unexpected(node.start);
      }
    }
    return node;
  }

  // Checks if node can be assignable spread argument.

  function checkSpreadAssign(node) {
    if (node.type !== "Identifier" && node.type !== "ArrayPattern")
      unexpected(node.start);
  }

  // Verify that argument names are not repeated, and it does not
  // try to bind the words `eval` or `arguments`.

  function checkFunctionParam(param, nameHash) {
    switch (param.type) {
      case "Identifier":
        if (isStrictReservedWord(param.name) || isStrictBadIdWord(param.name))
          raise(param.start, "Defining '" + param.name + "' in strict mode");
        if (has(nameHash, param.name))
          raise(param.start, "Argument name clash in strict mode");
        nameHash[param.name] = true;
        break;

      case "ObjectPattern":
        for (var i = 0; i < param.properties.length; i++)
          checkFunctionParam(param.properties[i].value, nameHash);
        break;

      case "ArrayPattern":
        for (var i = 0; i < param.elements.length; i++) {
          var elem = param.elements[i];
          if (elem) checkFunctionParam(elem, nameHash);
        }
        break;
    }
  }

  // Check if property name clashes with already added.
  // Object/class getters and setters are not allowed to clash —
  // either with each other or with an init property — and in
  // strict mode, init properties are also not allowed to be repeated.

  function checkPropClash(prop, propHash) {
    if (options.ecmaVersion >= 6) return;
    var key = prop.key, name;
    switch (key.type) {
      case "Identifier": name = key.name; break;
      case "Literal": name = String(key.value); break;
      default: return;
    }
    var kind = prop.kind || "init", other;
    if (has(propHash, name)) {
      other = propHash[name];
      var isGetSet = kind !== "init";
      if ((strict || isGetSet) && other[kind] || !(isGetSet ^ other.init))
        raise(key.start, "Redefinition of property");
    } else {
      other = propHash[name] = {
        init: false,
        get: false,
        set: false
      };
    }
    other[kind] = true;
  }

  // Verify that a node is an lval — something that can be assigned
  // to.

  function checkLVal(expr, isBinding) {
    switch (expr.type) {
      case "Identifier":
        if (strict && (isStrictBadIdWord(expr.name) || isStrictReservedWord(expr.name)))
          raise(expr.start, (isBinding ? "Binding " : "Assigning to ") + expr.name + " in strict mode");
        break;
      
      case "MemberExpression":
        if (isBinding) raise(expr.start, "Binding to member expression");
        break;

      case "ObjectPattern":
        for (var i = 0; i < expr.properties.length; i++) {
          var prop = expr.properties[i];
          if (prop.type === "Property") prop = prop.value;
          checkLVal(prop, isBinding);
        }
        break;

      case "ArrayPattern":
        for (var i = 0; i < expr.elements.length; i++) {
          var elem = expr.elements[i];
          if (elem) checkLVal(elem, isBinding);
        }
        break;

      case "SpreadProperty":
      case "SpreadElement":
      case "VirtualPropertyExpression":
        break;

      default:
      raise(expr.start, "Assigning to rvalue");
  }
  }

  // ### Statement parsing

  // Parse a program. Initializes the parser, reads any number of
  // statements, and wraps them in a Program node.  Optionally takes a
  // `program` argument.  If present, the statements will be appended
  // to its body instead of creating a new node.

  function parseTopLevel(node) {
    var first = true;
    if (!node.body) node.body = [];
    while (tokType !== _eof) {
      var stmt = parseStatement(true);
      node.body.push(stmt);
      if (first && isUseStrict(stmt)) setStrict(true);
      first = false;
    }

    lastStart = tokStart;
    lastEnd = tokEnd;
    lastEndLoc = tokEndLoc;
    return finishNode(node, "Program");
  }

  var loopLabel = {kind: "loop"}, switchLabel = {kind: "switch"};

  // Parse a single statement.
  //
  // If expecting a statement and finding a slash operator, parse a
  // regular expression literal. This is to handle cases like
  // `if (foo) /blah/.exec(foo);`, where looking at the previous token
  // does not help.

  function parseStatement(topLevel) {
    if (tokType === _slash || tokType === _assign && tokVal == "/=")
      readToken(true);

    var starttype = tokType, node = startNode();

    // Most types of statements are recognized by the keyword they
    // start with. Many are trivial to parse, some require a bit of
    // complexity.

    switch (starttype) {
    case _break: case _continue: return parseBreakContinueStatement(node, starttype.keyword);
    case _debugger: return parseDebuggerStatement(node);
    case _do: return parseDoStatement(node);
    case _for: return parseForStatement(node);
    case _function: return parseFunctionStatement(node);
    case _class: return parseClass(node, true);
    case _if: return parseIfStatement(node);
    case _return: return parseReturnStatement(node);
    case _switch: return parseSwitchStatement(node);
    case _throw: return parseThrowStatement(node);
    case _try: return parseTryStatement(node);
    case _var: case _let: case _const: return parseVarStatement(node, starttype.keyword);
    case _while: return parseWhileStatement(node);
    case _with: return parseWithStatement(node);
    case _braceL: return parseBlock(); // no point creating a function for this
    case _semi: return parseEmptyStatement(node);
    case _export:
    case _import:
      if (!topLevel && !options.allowImportExportEverywhere)
        raise(tokStart, "'import' and 'export' may only appear at the top level");
      return starttype === _import ? parseImport(node) : parseExport(node);

      // If the statement does not start with a statement keyword or a
      // brace, it's an ExpressionStatement or LabeledStatement. We
      // simply start parsing an expression, and afterwards, if the
      // next token is a colon and the expression was a simple
      // Identifier node, we switch to interpreting it as a label.
    default:
      var maybeName = tokVal, expr = parseExpression();
      if (starttype === _name) {
        if (expr.type === "FunctionExpression" && expr.async) {
          expr.type = "FunctionDeclaration";
          return expr;
        } else  if (expr.type === "Identifier") {
          if (eat(_colon)) {
            return parseLabeledStatement(node, maybeName, expr);
          }

          if (options.ecmaVersion >= 7 && expr.name === "private" && tokType === _name) {
            return parsePrivate(node);
          } else if (expr.name === "declare") {
            if (tokType === _class || tokType === _name || tokType === _function || tokType === _var) {
              return parseDeclare(node);
            }
          } else if (tokType === _name) {
            if (expr.name === "interface") {
              return parseInterface(node);
            } else if (expr.name === "type") {
              return parseTypeAlias(node);
            }
          }
        }
      }

      return parseExpressionStatement(node, expr);
    }
  }
  
  function parseBreakContinueStatement(node, keyword) {
    var isBreak = keyword == "break";
    next();
    if (eat(_semi) || canInsertSemicolon()) node.label = null;
    else if (tokType !== _name) unexpected();
    else {
      node.label = parseIdent();
      semicolon();
    }

    // Verify that there is an actual destination to break or
    // continue to.
    for (var i = 0; i < labels.length; ++i) {
      var lab = labels[i];
      if (node.label == null || lab.name === node.label.name) {
        if (lab.kind != null && (isBreak || lab.kind === "loop")) break;
        if (node.label && isBreak) break;
      }
    }
    if (i === labels.length) raise(node.start, "Unsyntactic " + keyword);
    return finishNode(node, isBreak ? "BreakStatement" : "ContinueStatement");
  }
  
  function parseDebuggerStatement(node) {
    next();
    semicolon();
    return finishNode(node, "DebuggerStatement");
  }
  
  function parseDoStatement(node) {
    next();
    labels.push(loopLabel);
    node.body = parseStatement();
    labels.pop();
    expect(_while);
    node.test = parseParenExpression();
    if (options.ecmaVersion >= 6)
      eat(_semi);
    else
      semicolon();
    return finishNode(node, "DoWhileStatement");
  }
  
  // Disambiguating between a `for` and a `for`/`in` or `for`/`of`
  // loop is non-trivial. Basically, we have to parse the init `var`
  // statement or expression, disallowing the `in` operator (see
  // the second parameter to `parseExpression`), and then check
  // whether the next token is `in` or `of`. When there is no init
  // part (semicolon immediately after the opening parenthesis), it
  // is a regular `for` loop.
  
  function parseForStatement(node) {
    next();
    labels.push(loopLabel);
    expect(_parenL);
    if (tokType === _semi) return parseFor(node, null);
    if (tokType === _var || tokType === _let) {
      var init = startNode(), varKind = tokType.keyword, isLet = tokType === _let;
      next();
      parseVar(init, true, varKind);
      finishNode(init, "VariableDeclaration");
      if ((tokType === _in || (options.ecmaVersion >= 6 && tokType === _name && tokVal === "of")) && init.declarations.length === 1 &&
          !(isLet && init.declarations[0].init))
        return parseForIn(node, init);
      return parseFor(node, init);
    }
    var init = parseExpression(false, true);
    if (tokType === _in || (options.ecmaVersion >= 6 && tokType === _name && tokVal === "of")) {
      checkLVal(init);
      return parseForIn(node, init);
    }
    return parseFor(node, init);
  }
  
  function parseFunctionStatement(node) {
    next();
    return parseFunction(node, true, false);
  }
  
  function parseIfStatement(node) {
    next();
    node.test = parseParenExpression();
    node.consequent = parseStatement();
    node.alternate = eat(_else) ? parseStatement() : null;
    return finishNode(node, "IfStatement");
  }
  
  function parseReturnStatement(node) {
    if (!inFunction && !options.allowReturnOutsideFunction)
      raise(tokStart, "'return' outside of function");
    next();

    // In `return` (and `break`/`continue`), the keywords with
    // optional arguments, we eagerly look for a semicolon or the
    // possibility to insert one.

    if (eat(_semi) || canInsertSemicolon()) node.argument = null;
    else { node.argument = parseExpression(); semicolon(); }
    return finishNode(node, "ReturnStatement");
  }
  
  function parseSwitchStatement(node) {
    next();
    node.discriminant = parseParenExpression();
    node.cases = [];
    expect(_braceL);
    labels.push(switchLabel);

    // Statements under must be grouped (by label) in SwitchCase
    // nodes. `cur` is used to keep the node that we are currently
    // adding statements to.

    for (var cur, sawDefault; tokType != _braceR;) {
      if (tokType === _case || tokType === _default) {
        var isCase = tokType === _case;
        if (cur) finishNode(cur, "SwitchCase");
        node.cases.push(cur = startNode());
        cur.consequent = [];
        next();
        if (isCase) cur.test = parseExpression();
        else {
          if (sawDefault) raise(lastStart, "Multiple default clauses"); sawDefault = true;
          cur.test = null;
        }
        expect(_colon);
      } else {
        if (!cur) unexpected();
        cur.consequent.push(parseStatement());
      }
    }
    if (cur) finishNode(cur, "SwitchCase");
    next(); // Closing brace
    labels.pop();
    return finishNode(node, "SwitchStatement");
  }
  
  function parseThrowStatement(node) {
    next();
    if (newline.test(input.slice(lastEnd, tokStart)))
      raise(lastEnd, "Illegal newline after throw");
    node.argument = parseExpression();
    semicolon();
    return finishNode(node, "ThrowStatement");
  }
  
  function parseTryStatement(node) {
    next();
    node.block = parseBlock();
    node.handler = null;
    if (tokType === _catch) {
      var clause = startNode();
      next();
      expect(_parenL);
      clause.param = parseIdent();
      if (strict && isStrictBadIdWord(clause.param.name))
        raise(clause.param.start, "Binding " + clause.param.name + " in strict mode");
      expect(_parenR);
      clause.guard = null;
      clause.body = parseBlock();
      node.handler = finishNode(clause, "CatchClause");
    }
    node.guardedHandlers = empty;
    node.finalizer = eat(_finally) ? parseBlock() : null;
    if (!node.handler && !node.finalizer)
      raise(node.start, "Missing catch or finally clause");
    return finishNode(node, "TryStatement");
  }
  
  function parseVarStatement(node, kind) {
    next();
    parseVar(node, false, kind);
    semicolon();
    return finishNode(node, "VariableDeclaration");
  }
  
  function parseWhileStatement(node) {
    next();
    node.test = parseParenExpression();
    labels.push(loopLabel);
    node.body = parseStatement();
    labels.pop();
    return finishNode(node, "WhileStatement");
  }
  
  function parseWithStatement(node) {
    if (strict) raise(tokStart, "'with' in strict mode");
    next();
    node.object = parseParenExpression();
    node.body = parseStatement();
    return finishNode(node, "WithStatement");
  }
  
  function parseEmptyStatement(node) {
    next();
    return finishNode(node, "EmptyStatement");
  }
  
  function parseLabeledStatement(node, maybeName, expr) {
    for (var i = 0; i < labels.length; ++i)
      if (labels[i].name === maybeName) raise(expr.start, "Label '" + maybeName + "' is already declared");
    var kind = tokType.isLoop ? "loop" : tokType === _switch ? "switch" : null;
    labels.push({name: maybeName, kind: kind});
    node.body = parseStatement();
    labels.pop();
    node.label = expr;
    return finishNode(node, "LabeledStatement");
  }
  
  function parseExpressionStatement(node, expr) {
    node.expression = expr;
    semicolon();
    return finishNode(node, "ExpressionStatement");
  }

  // Used for constructs like `switch` and `if` that insist on
  // parentheses around their expression.

  function parseParenExpression() {
    expect(_parenL);
    var val = parseExpression();
    expect(_parenR);
    return val;
  }

  // Parse a semicolon-enclosed block of statements, handling `"use
  // strict"` declarations when `allowStrict` is true (used for
  // function bodies).

  function parseBlock(allowStrict) {
    var node = startNode(), first = true, oldStrict;
    node.body = [];
    expect(_braceL);
    while (!eat(_braceR)) {
      var stmt = parseStatement();
      node.body.push(stmt);
      if (first && allowStrict && isUseStrict(stmt)) {
        oldStrict = strict;
        setStrict(strict = true);
      }
      first = false;
    }
    if (oldStrict === false) setStrict(false);
    return finishNode(node, "BlockStatement");
  }

  // Parse a regular `for` loop. The disambiguation code in
  // `parseStatement` will already have parsed the init statement or
  // expression.

  function parseFor(node, init) {
    node.init = init;
    expect(_semi);
    node.test = tokType === _semi ? null : parseExpression();
    expect(_semi);
    node.update = tokType === _parenR ? null : parseExpression();
    expect(_parenR);
    node.body = parseStatement();
    labels.pop();
    return finishNode(node, "ForStatement");
  }

  // Parse a `for`/`in` and `for`/`of` loop, which are almost
  // same from parser's perspective.

  function parseForIn(node, init) {
    var type = tokType === _in ? "ForInStatement" : "ForOfStatement";
    next();
    node.left = init;
    node.right = parseExpression();
    expect(_parenR);
    node.body = parseStatement();
    labels.pop();
    return finishNode(node, type);
  }

  // Parse a list of variable declarations.

  function parseVar(node, noIn, kind) {
    node.declarations = [];
    node.kind = kind;
    for (;;) {
      var decl = startNode();
      decl.id = options.ecmaVersion >= 6 ? toAssignable(parseExprAtom()) : parseIdent();
      checkLVal(decl.id, true);

      if (tokType === _colon) {
        decl.id.typeAnnotation = parseTypeAnnotation();
        finishNode(decl.id, decl.id.type);
      }

      decl.init = eat(_eq) ? parseExpression(true, noIn) : (kind === _const.keyword ? unexpected() : null);
      node.declarations.push(finishNode(decl, "VariableDeclarator"));
      if (!eat(_comma)) break;
    }
    return node;
  }

  // ### Expression parsing

  // These nest, from the most general expression type at the top to
  // 'atomic', nondivisible expression types at the bottom. Most of
  // the functions will simply let the function(s) below them parse,
  // and, *if* the syntactic construct they handle is present, wrap
  // the AST node that the inner parser gave them in another node.

  // Parse a full expression. The arguments are used to forbid comma
  // sequences (in argument lists, array literals, or object literals)
  // or the `in` operator (in for loops initalization expressions).

  function parseExpression(noComma, noIn) {
    var start = storeCurrentPos();
    var expr = parseMaybeAssign(noIn);
    if (!noComma && tokType === _comma) {
      var node = startNodeAt(start);
      node.expressions = [expr];
      while (eat(_comma)) node.expressions.push(parseMaybeAssign(noIn));
      return finishNode(node, "SequenceExpression");
    }
    return expr;
  }

  // Parse an assignment expression. This includes applications of
  // operators like `+=`.

  function parseMaybeAssign(noIn, noLess) {
    var start = storeCurrentPos();
    var left = parseMaybeConditional(noIn, noLess);
    if (tokType.isAssign) {
      var node = startNodeAt(start);
      node.operator = tokVal;
      node.left = tokType === _eq ? toAssignable(left) : left;
      checkLVal(left);
      next();
      node.right = parseMaybeAssign(noIn);
      return finishNode(node, "AssignmentExpression");
    }
    return left;
  }

  // Parse a ternary conditional (`?:`) operator.

  function parseMaybeConditional(noIn, noLess) {
    var start = storeCurrentPos();
    var expr = parseExprOps(noIn, noLess);
    if (eat(_question)) {
      var node = startNodeAt(start);
      if (eat(_eq)) {
        var left = node.left = toAssignable(expr);
        if (left.type !== "MemberExpression") raise(left.start, "You can only use member expressions in memoization assignment");
        node.right = parseMaybeAssign(noIn);
        node.operator = "?=";
        return finishNode(node, "AssignmentExpression");
      }
      node.test = expr;
      node.consequent = parseExpression(true);
      expect(_colon);
      node.alternate = parseExpression(true, noIn);
      return finishNode(node, "ConditionalExpression");
    }
    return expr;
  }

  // Start the precedence parser.

  function parseExprOps(noIn, noLess) {
    var start = storeCurrentPos();
    return parseExprOp(parseMaybeUnary(), start, -1, noIn, noLess);
  }

  // Parse binary operators with the operator precedence parsing
  // algorithm. `left` is the left-hand side of the operator.
  // `minPrec` provides context that allows the function to stop and
  // defer further parser to one of its callers when it encounters an
  // operator that has a lower precedence than the set it is parsing.

  function parseExprOp(left, leftStart, minPrec, noIn, noLess) {
    var prec = tokType.binop;
    if (prec != null && (!noIn || tokType !== _in) && (!noLess || tokType !== _lt)) {
      if (prec > minPrec) {
        var node = startNodeAt(leftStart);
        node.left = left;
        node.operator = tokVal;
        var op = tokType;
        next();
        var start = storeCurrentPos();
        node.right = parseExprOp(parseMaybeUnary(), start, prec, noIn);
        finishNode(node, (op === _logicalOR || op === _logicalAND) ? "LogicalExpression" : "BinaryExpression");
        return parseExprOp(node, leftStart, minPrec, noIn);
      }
    }
    return left;
  }

  // Parse unary operators, both prefix and postfix.

  function parseMaybeUnary() {
    if (tokType.prefix) {
      var node = startNode(), update = tokType.isUpdate, nodeType;
      if (tokType === _ellipsis) {
        nodeType = "SpreadElement";
      } else {
        nodeType = update ? "UpdateExpression" : "UnaryExpression";
      node.operator = tokVal;
      node.prefix = true;
      }
      tokRegexpAllowed = true;
      next();
      node.argument = parseMaybeUnary();
      if (update) checkLVal(node.argument);
      else if (strict && node.operator === "delete" &&
               node.argument.type === "Identifier")
        raise(node.start, "Deleting local variable in strict mode");
      return finishNode(node, nodeType);
    }
    var start = storeCurrentPos();
    var expr = parseExprSubscripts();
    while (tokType.postfix && !canInsertSemicolon()) {
      var node = startNodeAt(start);
      node.operator = tokVal;
      node.prefix = false;
      node.argument = expr;
      checkLVal(expr);
      next();
      expr = finishNode(node, "UpdateExpression");
    }
    return expr;
  }

  // Parse call, dot, and `[]`-subscript expressions.

  function parseExprSubscripts() {
    var start = storeCurrentPos();
    return parseSubscripts(parseExprAtom(), start);
  }

  function parseSubscripts(base, start, noCalls) {
    if (options.playground && eat(_hash)) {
      var node = startNodeAt(start);
      node.object = base;
      node.property = parseIdent(true);
      if (eat(_parenL)) {
        node.arguments = parseExprList(_parenR, false);
      } else {
        node.arguments = [];
      }
      return parseSubscripts(finishNode(node, "BindMemberExpression"), start, noCalls);
    } else if (eat(_paamayimNekudotayim)) {
      var node = startNodeAt(start);
      node.object = base;
      node.property = parseIdent(true);
      return parseSubscripts(finishNode(node, "VirtualPropertyExpression"), start, noCalls);
    } else if (eat(_dot)) {
      var node = startNodeAt(start);
      node.object = base;
      node.property = parseIdent(true);
      node.computed = false;
      return parseSubscripts(finishNode(node, "MemberExpression"), start, noCalls);
    } else if (eat(_bracketL)) {
      var node = startNodeAt(start);
      node.object = base;
      node.property = parseExpression();
      node.computed = true;
      expect(_bracketR);
      return parseSubscripts(finishNode(node, "MemberExpression"), start, noCalls);
    } else if (!noCalls && eat(_parenL)) {
      var node = startNodeAt(start);
      node.callee = base;
      node.arguments = parseExprList(_parenR, false);
      return parseSubscripts(finishNode(node, "CallExpression"), start, noCalls);
    } else if (tokType === _template) {
      var node = startNodeAt(start);
      node.tag = base;
      node.quasi = parseTemplate();
      return parseSubscripts(finishNode(node, "TaggedTemplateExpression"), start, noCalls);
    } return base;
  }

  // Parse an atomic expression — either a single token that is an
  // expression, an expression started by a keyword like `function` or
  // `new`, or an expression wrapped in punctuation like `()`, `[]`,
  // or `{}`.

  function parseExprAtom() {
    switch (tokType) {
    case _this:
      var node = startNode();
      next();
      return finishNode(node, "ThisExpression");

    case _at:
      var start = storeCurrentPos();
      var node = startNode();
      next();
      node.object = { type: "ThisExpression" }
      node.property = parseSubscripts(parseIdent(), start);
      node.computed = false;
      return finishNode(node, "MemberExpression");
    
    case _yield:
      if (inGenerator) return parseYield();

    case _name:
      var start = storeCurrentPos();
      var node = startNode();
      var id = parseIdent(tokType !== _name);

      if (options.ecmaVersion >= 7) {
        // async functions!
        if (id.name === "async") {
          // arrow functions
          if (tokType === _parenL) {
            next();
            var oldParenL = ++metParenL;
            if (tokType !== _parenR) {
              val = parseExpression();
              exprList = val.type === "SequenceExpression" ? val.expressions : [val];
            } else {
              exprList = [];
            }
            expect(_parenR);
            // if '=>' follows '(...)', convert contents to arguments
            if (metParenL === oldParenL && eat(_arrow)) {
              return parseArrowExpression(node, exprList, true);
            } else {
              node.callee = id;
              node.arguments = exprList;
              return parseSubscripts(finishNode(node, "CallExpression"), start);
            }
          } else if (tokType === _name) {
            id = parseIdent();
            if (eat(_arrow)) {
              return parseArrowExpression(node, [id], true);
            }
            return id;
          }

          // normal functions
          if (tokType === _function) {
            next();
            return parseFunction(node, false, true);
          }
        } else if (id.name === "await") {
          if (inAsync) return parseAwait(node);
        }
      }

      if (eat(_arrow)) {
        return parseArrowExpression(node, [id]);
      }
      return id;
      
    case _regexp:
      var node = startNode();
      node.regex = {pattern: tokVal.pattern, flags: tokVal.flags};
      node.value = tokVal.value;
      node.raw = input.slice(tokStart, tokEnd);
      next();
      return finishNode(node, "Literal");

    case _num: case _string: case _xjsText:
      var node = startNode();
      node.value = tokVal;
      node.raw = input.slice(tokStart, tokEnd);
      next();
      return finishNode(node, "Literal");

    case _null: case _true: case _false:
      var node = startNode();
      node.value = tokType.atomValue;
      node.raw = tokType.keyword;
      next();
      return finishNode(node, "Literal");

    case _parenL:
      var start = storeCurrentPos();
      var val, exprList;
      next();
      // check whether this is generator comprehension or regular expression
      if (options.ecmaVersion >= 7 && tokType === _for) {
        val = parseComprehension(startNodeAt(start), true);
      } else {
        var oldParenL = ++metParenL;
        if (tokType !== _parenR) {
          val = parseExpression();
          exprList = val.type === "SequenceExpression" ? val.expressions : [val];
        } else {
          exprList = [];
        }
        expect(_parenR);
        // if '=>' follows '(...)', convert contents to arguments
        if (metParenL === oldParenL && eat(_arrow)) {
          val = parseArrowExpression(startNodeAt(start), exprList);
        } else {
          // forbid '()' before everything but '=>'
          if (!val) unexpected(lastStart);
          // forbid '...' in sequence expressions
          if (options.ecmaVersion >= 6) {
            for (var i = 0; i < exprList.length; i++) {
              if (exprList[i].type === "SpreadElement") unexpected();
            }
          }

          if (options.preserveParens) {
            var par = startNodeAt(start);
            par.expression = val;
            val = finishNode(par, "ParenthesizedExpression");
          }
        }
      }
      return val;

    case _bracketL:
      var node = startNode();
      next();
      // check whether this is array comprehension or regular array
      if (options.ecmaVersion >= 7 && tokType === _for) {
        return parseComprehension(node, false);
        }
      node.elements = parseExprList(_bracketR, true, true);
      return finishNode(node, "ArrayExpression");

    case _braceL:
      return parseObj();

    case _function:
      var node = startNode();
      next();
      return parseFunction(node, false, false);

    case _class:
      return parseClass(startNode(), false);

    case _new:
      return parseNew();

    case _template:
      return parseTemplate();

    case _lt:
      return parseXJSElement();

    case _hash:
      return parseBindFunctionExpression();

    default:
      unexpected();
    }
  }

  function parseBindFunctionExpression() {
    var node = startNode();
    next();

    var start = storeCurrentPos();
    node.callee = parseSubscripts(parseExprAtom(), start, true);

    if (eat(_parenL)) {
      node.arguments = parseExprList(_parenR, false);
    } else {
      node.arguments = [];
    }

    return finishNode(node, "BindFunctionExpression");
  }

  // New's precedence is slightly tricky. It must allow its argument
  // to be a `[]` or dot subscript expression, but not a call — at
  // least, not without wrapping it in parentheses. Thus, it uses the

  function parseNew() {
    var node = startNode();
    next();
    var start = storeCurrentPos();
    node.callee = parseSubscripts(parseExprAtom(), start, true);
    if (eat(_parenL)) node.arguments = parseExprList(_parenR, false);
    else node.arguments = empty;
    return finishNode(node, "NewExpression");
  }

  // Parse template expression.

  function parseTemplateElement() {
    var elem = startNodeAt(options.locations ? [tokStart + 1, tokStartLoc.offset(1)] : tokStart + 1);
    elem.value = tokVal;
    elem.tail = input.charCodeAt(tokEnd - 1) !== 123; // '{'
    next();
    var endOff = elem.tail ? 1 : 2;
    return finishNodeAt(elem, "TemplateElement", options.locations ? [lastEnd - endOff, lastEndLoc.offset(-endOff)] : lastEnd - endOff);
  }

  function parseTemplate() {
    var node = startNode();
    node.expressions = [];
    var curElt = parseTemplateElement();
    node.quasis = [curElt];
    while (!curElt.tail) {
      node.expressions.push(parseExpression());
      if (tokType !== _templateContinued) unexpected();
      node.quasis.push(curElt = parseTemplateElement());
    }
    return finishNode(node, "TemplateLiteral");
  }

  // Parse an object literal.

  function parseObj() {
    var node = startNode(), first = true, propHash = {};
    node.properties = [];
    next();
    while (!eat(_braceR)) {
      if (!first) {
        expect(_comma);
        if (options.allowTrailingCommas && eat(_braceR)) break;
      } else first = false;

      var prop = startNode(), isGenerator = false, isAsync = false;
      if (options.ecmaVersion >= 7 && tokType === _ellipsis) {
        prop = parseMaybeUnary();
        prop.type = "SpreadProperty";
        node.properties.push(prop);
        continue;
      }
      if (options.ecmaVersion >= 6) {
        prop.method = false;
        prop.shorthand = false;
        isGenerator = eat(_star);
      }
      if (options.ecmaVersion >= 7 && tokType === _name && tokVal === "async") {
        var asyncId = parseIdent();
        if (tokType === _colon || tokType === _parenL) {
          prop.key = asyncId;
        } else {
          isAsync = true;
          parsePropertyName(prop);
        }
      } else {
        parsePropertyName(prop);
      }
      var typeParameters
      if (tokType === _lt) {
        typeParameters = parseTypeParameterDeclaration();
        if (tokType !== _parenL) unexpected();
      }
      if (eat(_colon)) {
        prop.value = parseExpression(true);
        prop.kind = "init";
      } else if (options.ecmaVersion >= 6 && tokType === _parenL) {
        prop.kind = "init";
        prop.method = true;
        prop.value = parseMethod(isGenerator, isAsync);
      } else if (options.ecmaVersion >= 5 && !prop.computed && prop.key.type === "Identifier" &&
<<<<<<< HEAD
                 (prop.key.name === "get" || prop.key.name === "set" || (options.playground && prop.key.name === "memo"))) {
        if (isGenerator || isAsync) unexpected();
=======
                 (prop.key.name === "get" || prop.key.name === "set") &&
                 (tokType != _comma && tokType != _braceR)) {
        if (isGenerator) unexpected();
>>>>>>> 0b59fc19
        prop.kind = prop.key.name;
        parsePropertyName(prop);
        prop.value = parseMethod(false, false);
      } else if (options.ecmaVersion >= 6 && !prop.computed && prop.key.type === "Identifier") {
        prop.kind = "init";
        prop.value = prop.key;
        prop.shorthand = true;
      } else unexpected();

      prop.value.typeParameters = typeParameters;
      checkPropClash(prop, propHash);
      node.properties.push(finishNode(prop, "Property"));
    }
    return finishNode(node, "ObjectExpression");
  }

  function parsePropertyName(prop) {
    if (options.ecmaVersion >= 6) {
      if (eat(_bracketL)) {
        prop.computed = true;
        prop.key = parseExpression();
        expect(_bracketR);
        return;
      } else {
        prop.computed = false;
      }
    }
    prop.key = (tokType === _num || tokType === _string) ? parseExprAtom() : parseIdent(true);
  }

  // Initialize empty function node.

  function initFunction(node, isAsync) {
    node.id = null;
    node.params = [];
    if (options.ecmaVersion >= 6) {
      node.defaults = [];
      node.rest = null;
      node.generator = false;
    }
    if (options.ecmaVersion >= 7) {
      node.async = isAsync;
    }
  }

  // Parse a function declaration or literal (depending on the
  // `isStatement` parameter).

  function parseFunction(node, isStatement, isAsync, allowExpressionBody) {
    initFunction(node, isAsync);
    if (options.ecmaVersion >= 6) {
      node.generator = eat(_star);
    }
    if (isStatement || tokType === _name) {
      node.id = parseIdent();
    }
    if (tokType === _lt) {
      node.typeParameters = parseTypeParameterDeclaration();
    }
    parseFunctionParams(node);
    parseFunctionBody(node, allowExpressionBody);
    return finishNode(node, isStatement ? "FunctionDeclaration" : "FunctionExpression");
  }

  // Parse object or class method.

  function parseMethod(isGenerator, isAsync) {
    var node = startNode();
    initFunction(node, isAsync);
    parseFunctionParams(node);
    var allowExpressionBody;
    if (options.ecmaVersion >= 6) {
      node.generator = isGenerator;
      allowExpressionBody = true;
    } else {
      allowExpressionBody = false;
    }
    parseFunctionBody(node, allowExpressionBody);
    return finishNode(node, "FunctionExpression");
  }

  // Parse arrow function expression with given parameters.

  function parseArrowExpression(node, params, isAsync) {
    initFunction(node, isAsync);

    var defaults = node.defaults, hasDefaults = false;
    
    for (var i = 0, lastI = params.length - 1; i <= lastI; i++) {
      var param = params[i];

      if (param.type === "AssignmentExpression" && param.operator === "=") {
        hasDefaults = true;
        params[i] = param.left;
        defaults.push(param.right);
      } else {
        toAssignable(param, i === lastI, true);
        defaults.push(null);
        if (param.type === "SpreadElement") {
          params.length--;
          node.rest = param.argument;
          break;
        }
      }
    }

    node.params = params;
    if (!hasDefaults) node.defaults = [];

    parseFunctionBody(node, true);
    return finishNode(node, "ArrowFunctionExpression");
  }

  // Parse function parameters.

  function parseFunctionParams(node) {
    var defaults = [], hasDefaults = false;

    expect(_parenL);
    for (;;) {
      if (eat(_parenR)) {
        break;
      } else if (options.ecmaVersion >= 6 && eat(_ellipsis)) {
        node.rest = toAssignable(parseExprAtom(), false, true);
        checkSpreadAssign(node.rest);
        parseFunctionParam(node.rest);
        expect(_parenR);
        defaults.push(null);
        break;
      } else {
        var param = options.ecmaVersion >= 6 ? toAssignable(parseExprAtom(), false, true) : parseIdent();
        parseFunctionParam(param);
        node.params.push(param);

        if (options.ecmaVersion >= 6) {
          if (eat(_eq)) {
            hasDefaults = true;
            defaults.push(parseExpression(true));
          } else {
            defaults.push(null);
          }
        }
        if (!eat(_comma)) {
          expect(_parenR);
          break;
        }
      }
    }

    if (hasDefaults) node.defaults = defaults;

    if (tokType === _colon) {
      node.returnType = parseTypeAnnotation();
    }
  }

  function parseFunctionParam(param) {
    if (tokType === _colon) {
      param.typeAnnotation = parseTypeAnnotation();
    } else if (eat(_question)) {
      param.optional = true;
    }
    finishNode(param, param.type);
  }

  // Parse function body and check parameters.

  function parseFunctionBody(node, allowExpression) {
    var isExpression = allowExpression && tokType !== _braceL;

    var oldInAsync = inAsync;
    inAsync = node.async;
    if (isExpression) {
      node.body = parseExpression(true);
      node.expression = true;
    } else {
    // Start a new scope with regard to labels and the `inFunction`
    // flag (restore them to their old value afterwards).
      var oldInFunc = inFunction, oldInGen = inGenerator, oldLabels = labels;
      inFunction = true; inGenerator = node.generator; labels = [];
      node.body = parseBlock(true);
      node.expression = false;
      inFunction = oldInFunc; inGenerator = oldInGen; labels = oldLabels;
    }
    inAsync = oldInAsync;

    // If this is a strict mode function, verify that argument names
    // are not repeated, and it does not try to bind the words `eval`
    // or `arguments`.
    if (strict || !isExpression && node.body.body.length && isUseStrict(node.body.body[0])) {
      var nameHash = {};
      if (node.id)
        checkFunctionParam(node.id, {});
      for (var i = 0; i < node.params.length; i++)
        checkFunctionParam(node.params[i], nameHash);
      if (node.rest)
        checkFunctionParam(node.rest, nameHash);
    }
  }

  function parsePrivate(node) {
    node.declarations = [];
    do {
      node.declarations.push(parseIdent());
    } while (eat(_comma));
    semicolon();
    return finishNode(node, "PrivateDeclaration");
  }

  // Parse a class declaration or literal (depending on the
  // `isStatement` parameter).
  
  function parseClass(node, isStatement) {
    next();
    node.id = tokType === _name ? parseIdent() : isStatement ? unexpected() : null;
<<<<<<< HEAD
    if (tokType === _lt) {
      node.typeParameters = parseTypeParameterDeclaration();
    }
    node.superClass = eat(_extends) ? parseMaybeAssign(false, true) : null;
    if (node.superClass && tokType === _lt) {
      node.superTypeParameters = parseTypeParameterInstantiation();
    }
    if (tokType === _name && tokVal === "implements") {
      next();
      node.implements = parseClassImplements();
    }
=======
    node.superClass = eat(_extends) ? parseExpression() : null;
    if (node.superClass) checkLVal(node.superClass);
>>>>>>> 0b59fc19
    var classBody = startNode();
    classBody.body = [];
    expect(_braceL);
    while (!eat(_braceR)) {
      var method = startNode();
      if (options.ecmaVersion >= 7 && tokType === _name && tokVal === "private") {
        next();
        classBody.body.push(parsePrivate(method));
        continue;
      }
      if (tokType === _name && tokVal === "static") {
        next();
        method['static'] = true;
      } else {
        method['static'] = false;
      }
      var isAsync = false;
      var isGenerator = eat(_star);
      if (options.ecmaVersion >= 7 && !isGenerator && tokType === _name && tokVal === "async") {
        var asyncId = parseIdent();
        if (tokType === _colon || tokType === _parenL) {
          method.key = asyncId;
        } else {
          isAsync = true;
          parsePropertyName(method);
        }
      } else {
        parsePropertyName(method);
      }
      if (tokType !== _parenL && !method.computed && method.key.type === "Identifier" &&
          (method.key.name === "get" || method.key.name === "set" || (options.playground && method.key.name === "memo"))) {
        if (isGenerator || isAsync) unexpected();
        method.kind = method.key.name;
        parsePropertyName(method);
      } else {
        method.kind = "";
      }
      if (tokType === _colon) {
        if (isGenerator || isAsync) unexpected();
        method.typeAnnotation = parseTypeAnnotation();
        semicolon();
        classBody.body.push(finishNode(method, "ClassProperty"));
      } else {
        var typeParameters;
        if (tokType === _lt) {
          typeParameters = parseTypeParameterDeclaration();
        }
        method.value = parseMethod(isGenerator, isAsync);
        method.value.typeParameters = typeParameters;
        classBody.body.push(finishNode(method, "MethodDefinition"));
        eat(_semi);
      }
    }
    node.body = finishNode(classBody, "ClassBody");
    return finishNode(node, isStatement ? "ClassDeclaration" : "ClassExpression");
  }

  function parseClassImplements() {
      var implemented = [];

      do {
        var node = startNode();
        node.id = parseIdent();
        if (tokType === _lt) {
            node.typeParameters = parseTypeParameterInstantiation();
        } else {
            node.typeParameters = null;
        }
        implemented.push(finishNode(node, "ClassImplements"));
      } while(eat(_comma));

      return implemented;
  }

  // Parses a comma-separated list of expressions, and returns them as
  // an array. `close` is the token type that ends the list, and
  // `allowEmpty` can be turned on to allow subsequent commas with
  // nothing in between them to be parsed as `null` (which is needed
  // for array literals).

  function parseExprList(close, allowTrailingComma, allowEmpty) {
    var elts = [], first = true;
    while (!eat(close)) {
      if (!first) {
        expect(_comma);
        if (allowTrailingComma && options.allowTrailingCommas && eat(close)) break;
      } else first = false;

      if (allowEmpty && tokType === _comma) elts.push(null);
      else elts.push(parseExpression(true));
    }
    return elts;
  }

  // Parse the next token as an identifier. If `liberal` is true (used
  // when parsing properties), it will also convert keywords into
  // identifiers.

  function parseIdent(liberal) {
    var node = startNode();
    if (liberal && options.forbidReserved == "everywhere") liberal = false;
    if (tokType === _name) {
      if (!liberal &&
          (options.forbidReserved &&
           (options.ecmaVersion === 3 ? isReservedWord3 : isReservedWord5)(tokVal) ||
           strict && isStrictReservedWord(tokVal)) &&
          input.slice(tokStart, tokEnd).indexOf("\\") == -1)
        raise(tokStart, "The keyword '" + tokVal + "' is reserved");
      node.name = tokVal;
    } else if (liberal && tokType.keyword) {
      node.name = tokType.keyword;
    } else {
      unexpected();
    }
    tokRegexpAllowed = false;
    next();
    return finishNode(node, "Identifier");
  }

  // Parses module export declaration.

  function parseExport(node) {
    next();
    // export var|const|let|function|class ...;
    if (tokType === _var || tokType === _const || tokType === _let || tokType === _function || tokType === _class || tokType === _name && tokVal === 'async') {
      node.declaration = parseStatement();
      node['default'] = false;
      node.specifiers = null;
      node.source = null;
    } else
    // export default ...;
    if (eat(_default)) {
      var declar = node.declaration = parseExpression(true);
      if (declar.id) {
        if (declar.type === "FunctionExpression") {
          declar.type = "FunctionDeclaration";
        } else if (declar.type === "ClassExpression") {
          declar.type = "ClassDeclaration";
        }
      }
      node['default'] = true;
      node.specifiers = null;
      node.source = null;
      semicolon();
    } else {
      // export * from '...';
      // export { x, y as z } [from '...'];
      var isBatch = tokType === _star;
      node.declaration = null;
      node['default'] = false;
      node.specifiers = parseExportSpecifiers();
      if (tokType === _name && tokVal === "from") {
        next();
        node.source = tokType === _string ? parseExprAtom() : unexpected();
      } else {
        if (isBatch) unexpected();
        node.source = null;
      }
      semicolon();
    }
    return finishNode(node, "ExportDeclaration");
  }

  // Parses a comma-separated list of module exports.

  function parseExportSpecifiers() {
    var nodes = [], first = true;
    if (tokType === _star) {
      // export * from '...'
      var node = startNode();
      next();
      nodes.push(finishNode(node, "ExportBatchSpecifier"));
    } else {
      // export { x, y as z } [from '...']
      expect(_braceL);
      while (!eat(_braceR)) {
        if (!first) {
          expect(_comma);
          if (options.allowTrailingCommas && eat(_braceR)) break;
        } else first = false;

        var node = startNode();
        node.id = parseIdent(tokType === _default);
        if (tokType === _name && tokVal === "as") {
          next();
          node.name = parseIdent(true);
        } else {
          node.name = null;
        }
        nodes.push(finishNode(node, "ExportSpecifier"));
      }
    }
    return nodes;
  }

  // Parses import declaration.

  function parseImport(node) {
    next();
    // import '...';
    if (tokType === _string) {
      node.specifiers = [];
      node.source = parseExprAtom();
    } else {
      node.specifiers = parseImportSpecifiers();
      if (tokType !== _name || tokVal !== "from") unexpected();
      next();
      node.source = tokType === _string ? parseExprAtom() : unexpected();
    }
    semicolon();
    return finishNode(node, "ImportDeclaration");
  }

  // Parses a comma-separated list of module imports.

  function parseImportSpecifiers() {
    var nodes = [], first = true;
    if (tokType === _name) {
      // import defaultObj, { x, y as z } from '...'
      var node = startNode();
      node.id = startNode();
      node.name = parseIdent();
      checkLVal(node.name, true);
      node.id.name = "default";
      finishNode(node.id, "Identifier");
      nodes.push(finishNode(node, "ImportSpecifier"));
      if (!eat(_comma)) return nodes;
    }
    if (tokType === _star) {
      var node = startNode();
      next();
      if (tokType !== _name || tokVal !== "as") unexpected();
      next();
      node.name = parseIdent();
      checkLVal(node.name, true);
      nodes.push(finishNode(node, "ImportBatchSpecifier"));
      return nodes;
    }
    expect(_braceL);
    while (!eat(_braceR)) {
      if (!first) {
        expect(_comma);
        if (options.allowTrailingCommas && eat(_braceR)) break;
      } else first = false;

      var node = startNode();
      node.id = parseIdent(true);
      if (tokType === _name && tokVal === "as") {
        next();
        node.name = parseIdent();
      } else {
        node.name = null;
      }
      checkLVal(node.name || node.id, true);
      node['default'] = false;
      nodes.push(finishNode(node, "ImportSpecifier"));
    }
    return nodes;
  }

  // Parses yield expression inside generator.

  function parseYield() {
    var node = startNode();
    next();
    if (eat(_semi) || canInsertSemicolon()) {
      node.delegate = false;
      node.argument = null;
    } else {
      node.delegate = eat(_star);
      node.argument = parseExpression(true);
    }
    return finishNode(node, "YieldExpression");
  }

  // Parses await expression inside async function.

  function parseAwait(node) {
    if (eat(_semi) || canInsertSemicolon()) {
      unexpected();
    }
    node.delegate = eat(_star);
    node.argument = parseExpression(true);
    return finishNode(node, "AwaitExpression");
  }

  // Parses array and generator comprehensions.

  function parseComprehension(node, isGenerator) {
    node.blocks = [];
    while (tokType === _for) {
      var block = startNode();
      next();
      expect(_parenL);
      block.left = toAssignable(parseExprAtom());
      checkLVal(block.left, true);
      if (tokType !== _name || tokVal !== "of") unexpected();
      next();
      // `of` property is here for compatibility with Esprima's AST
      // which also supports deprecated [for (... in ...) expr]
      block.of = true;
      block.right = parseExpression();
      expect(_parenR);
      node.blocks.push(finishNode(block, "ComprehensionBlock"));
    }
    node.filter = eat(_if) ? parseParenExpression() : null;
    node.body = parseExpression();
    expect(isGenerator ? _parenR : _bracketR);
    node.generator = isGenerator;
    return finishNode(node, "ComprehensionExpression");
  }

  // Transforms JSX element name to string.

  function getQualifiedXJSName(object) {
    if (object.type === "XJSIdentifier") {
      return object.name;
    }
    if (object.type === "XJSNamespacedName") {
      return object.namespace.name + ':' + object.name.name;
    }
    if (object.type === "XJSMemberExpression") {
      return (
        getQualifiedXJSName(object.object) + '.' +
        getQualifiedXJSName(object.property)
      );
    }
  }

  // Parse next token as JSX identifier

  function parseXJSIdentifier() {
    var node = startNode();
    if (tokType === _xjsName) {
      node.name = tokVal;
    } else if (tokType.keyword) {
      node.name = tokType.keyword;
    } else {
      unexpected();
    }
    tokRegexpAllowed = false;
    next();
    return finishNode(node, "XJSIdentifier");
  }

  // Parse namespaced identifier.

  function parseXJSNamespacedName() {
    var node = startNode();

    node.namespace = parseXJSIdentifier();
    expect(_colon);
    node.name = parseXJSIdentifier();

    return finishNode(node, "XJSNamespacedName");
  }

  // Parse JSX object.

  function parseXJSMemberExpression() {
    var start = storeCurrentPos();
    var node = parseXJSIdentifier();

    while (eat(_dot)) {
      var newNode = startNodeAt(start);
      newNode.object = node;
      newNode.property = parseXJSIdentifier();
      node = finishNode(newNode, "XJSMemberExpression");
    }

    return node;
  }

  // Parses element name in any form - namespaced, object
  // or single identifier.

  function parseXJSElementName() {
    switch (nextChar()) {
      case ':':
        return parseXJSNamespacedName();

      case '.':
        return parseXJSMemberExpression();

      default:
        return parseXJSIdentifier();
    }
  }

  // Parses attribute name as optionally namespaced identifier.

  function parseXJSAttributeName() {
    if (nextChar() === ':') {
      return parseXJSNamespacedName();
    }

    return parseXJSIdentifier();
  }

  // Parses any type of JSX attribute value.

  function parseXJSAttributeValue() {
    switch (tokType) {
      case _braceL:
        var node = parseXJSExpressionContainer();
        if (node.expression.type === "XJSEmptyExpression") {
          raise(
            node.start,
              'XJS attributes must only be assigned a non-empty ' +
              'expression'
          );
        }
        return node;

      case _lt:
        return parseXJSElement();

      case _xjsText:
        return parseExprAtom();

      default:
        raise(tokStart, "XJS value should be either an expression or a quoted XJS text");
    }
  }

  // XJSEmptyExpression is unique type since it doesn't actually parse anything,
  // and so it should start at the end of last read token (left brace) and finish
  // at the beginning of the next one (right brace).

  function parseXJSEmptyExpression() {
    if (tokType !== _braceR) {
      unexpected();
    }

    var tmp;

    tmp = tokStart;
    tokStart = lastEnd;
    lastEnd = tmp;

    tmp = tokStartLoc;
    tokStartLoc = lastEndLoc;
    lastEndLoc = tmp;

    return finishNode(startNode(), "XJSEmptyExpression");
  }

  // Parses JSX expression enclosed into curly brackets.

  function parseXJSExpressionContainer() {
    var node = startNode();

    var origInXJSTag = inXJSTag,
      origInXJSChild = inXJSChild;

    inXJSTag = false;
    inXJSChild = false;

    next();
    node.expression = tokType === _braceR ? parseXJSEmptyExpression() : parseExpression();

    inXJSTag = origInXJSTag;
    inXJSChild = origInXJSChild;

    if (inXJSChild) {
      tokPos = tokEnd;
    }
    expect(_braceR);
    return finishNode(node, "XJSExpressionContainer");
  }

  // Parses following JSX attribute name-value pair.

  function parseXJSAttribute() {
    if (tokType === _braceL) {
      var tokStart1 = tokStart, tokStartLoc1 = tokStartLoc;

      var origInXJSTag = inXJSTag;
      inXJSTag = false;

      next();
      if (tokType !== _ellipsis) unexpected();
      var node = parseMaybeUnary();

      inXJSTag = origInXJSTag;

      expect(_braceR);
      node.type = "XJSSpreadAttribute";
      
      node.start = tokStart1;
      node.end = lastEnd;
      if (options.locations) {
        node.loc.start = tokStartLoc1;
        node.loc.end = lastEndLoc;
      }
      if (options.ranges) {
        node.range = [tokStart1, lastEnd];
      }

      return node;
    }

    var node = startNode();
    node.name = parseXJSAttributeName();

    // HTML empty attribute
    if (tokType === _eq) {
      next();
      node.value = parseXJSAttributeValue();
    } else {
      node.value = null;
    }

    return finishNode(node, "XJSAttribute");
  }

  // Parses any type of JSX contents (expression, text or another tag).

  function parseXJSChild() {
    switch (tokType) {
      case _braceL:
        return parseXJSExpressionContainer();

      case _xjsText:
        return parseExprAtom();

      default:
        return parseXJSElement();
    }
  }

  // Parses JSX open tag.

  function parseXJSOpeningElement() {
    var node = startNode(), attributes = node.attributes = [];

    var origInXJSChild = inXJSChild;
    var origInXJSTag = inXJSTag;
    inXJSChild = false;
    inXJSTag = true;

    next();

    node.name = parseXJSElementName();

    while (tokType !== _eof && tokType !== _slash && tokType !== _gt) {
      attributes.push(parseXJSAttribute());
    }

    inXJSTag = false;

    if (node.selfClosing = !!eat(_slash)) {
      inXJSTag = origInXJSTag;
      inXJSChild = origInXJSChild;
    } else {
      inXJSChild = true;
    }

    expect(_gt);

    return finishNode(node, "XJSOpeningElement");
  }

  // Parses JSX closing tag.

  function parseXJSClosingElement() {
    var node = startNode();
    var origInXJSChild = inXJSChild;
    var origInXJSTag = inXJSTag;
    inXJSChild = false;
    inXJSTag = true;
    tokRegexpAllowed = false;
    expect(_ltSlash);
    node.name = parseXJSElementName();
    skipSpace();
    // A valid token is expected after >, so parser needs to know
    // whether to look for a standard JS token or an XJS text node
    inXJSChild = origInXJSChild;
    inXJSTag = origInXJSTag;
    tokRegexpAllowed = false;
    if (inXJSChild) {
      tokPos = tokEnd;
    }
    expect(_gt);
    return finishNode(node, "XJSClosingElement");
  }

  // Parses entire JSX element, including it's opening tag,
  // attributes, contents and closing tag.

  function parseXJSElement() {
    var node = startNode();

    var children = [];

    var origInXJSChild = inXJSChild;
    var openingElement = parseXJSOpeningElement();
    var closingElement = null;

    if (!openingElement.selfClosing) {
      while (tokType !== _eof && tokType !== _ltSlash) {
        inXJSChild = true;
        children.push(parseXJSChild());
      }
      inXJSChild = origInXJSChild;
      closingElement = parseXJSClosingElement();
      if (getQualifiedXJSName(closingElement.name) !== getQualifiedXJSName(openingElement.name)) {
        raise(
          closingElement.start,
          "Expected corresponding XJS closing tag for '" + getQualifiedXJSName(openingElement.name) + "'"
        );
      }
    }

    // When (erroneously) writing two adjacent tags like
    //
    //     var x = <div>one</div><div>two</div>;
    //
    // the default error message is a bit incomprehensible. Since it's
    // rarely (never?) useful to write a less-than sign after an XJS
    // element, we disallow it here in the parser in order to provide a
    // better error message. (In the rare case that the less-than operator
    // was intended, the left tag can be wrapped in parentheses.)
    if (!origInXJSChild && tokType === _lt) {
      raise(tokStart, "Adjacent XJS elements must be wrapped in an enclosing tag");
    }

    node.openingElement = openingElement;
    node.closingElement = closingElement;
    node.children = children;
    return finishNode(node, "XJSElement");
  }

  // Declare
  
  function parseDeclareClass(node) {
    next();
    parseInterfaceish(node, true);
    return finishNode(node, "DeclareClass");
  }

  function parseDeclareFunction(node) {
    next();

    var id = node.id = parseIdent();

    var typeNode = startNode();
    var typeContainer = startNode();

    if (tokType === _lt) {
      typeNode.typeParameters = parseTypeParameterDeclaration();
    } else {
      typeNode.typeParameters = null;
    }

    expect(_parenL);
    var tmp = parseFunctionTypeParams();
    typeNode.params = tmp.params;
    typeNode.rest = tmp.rest;
    expect(_parenR);

    expect(_colon);
    typeNode.returnType = parseType();

    typeContainer.typeAnnotation = finishNode(typeNode, "FunctionTypeAnnotation");
    id.typeAnnotation = finishNode(typeContainer, "TypeAnnotation");

    finishNode(id, id.type);

    semicolon();

    return finishNode(node, "DeclareFunction");
  }

  function parseDeclare(node) {
    if (tokType === _class) {
      return parseDeclareClass(node);
    } else if (tokType === _function) {
      return parseDeclareFunction(node);
    } else if (tokType === _var) {
      return parseDeclareVariable(node);
    } else if (tokType === _name && tokVal === "module") {
      return parseDeclareModule(node);
    } else {
      unexpected();
    }
  }

  function parseDeclareVariable(node) {
    next();
    node.id = parseTypeAnnotatableIdentifier();
    semicolon();
    return finishNode(node, "DeclareVariable");
  }

  function parseDeclareModule(node) {
    next();

    if (tokType === _string) {
      node.id = parseExprAtom();
    } else {
      node.id = parseIdent();
    }

    var bodyNode = node.body = startNode();
    var body = bodyNode.body = [];
    expect(_braceL);
    while (tokType !== _braceR) {
      var node2 = startNode();

      // todo: declare check
      next();

      body.push(parseDeclare(node2));
    }
    expect(_braceR);

    finishNode(bodyNode, "BlockStatement");
    return finishNode(node, "DeclareModule");
  }


  // Interfaces

  function parseInterfaceish(node, allowStatic) {
    node.id = parseIdent();
    if (tokType === _lt) {
      node.typeParameters = parseTypeParameterDeclaration();
    } else {
      node.typeParameters = null;
    }

    node.extends = [];

    if (eat(_extends)) {
      do {
        node.extends.push(parseInterfaceExtends());
      } while(eat(_comma));
    }

    node.body = parseObjectType(allowStatic);
  }

  function parseInterfaceExtends() {
    var node = startNode();

    node.id = parseIdent();
    if (tokType === _lt) {
      node.typeParameters = parseTypeParameterInstantiation();
    } else {
      node.typeParameters = null;
    }

    return finishNode(node, "InterfaceExtends");
  }

  function parseInterface(node) {
    parseInterfaceish(node, false);
    return finishNode(node, "InterfaceDeclaration");
  }

  // Type aliases
  
  function parseTypeAlias(node) {
    node.id = parseIdent();

    if (tokType === _lt) {
      node.typeParameters = parseTypeParameterDeclaration();
    } else {
      node.typeParameters = null;
    }

    expect(_eq);

    node.right = parseType();

    semicolon();

    return finishNode(node, "TypeAlias");
  }

  // Type annotations

  function parseTypeParameterDeclaration() {
    var node = startNode();
    node.params = [];

    expect(_lt);
    while (tokType !== _gt) {
      node.params.push(parseIdent());
      if (tokType !== _gt) {
        expect(_comma);
      }
    }
    expect(_gt);

    return finishNode(node, "TypeParameterDeclaration");
  }

  function parseTypeParameterInstantiation() {
    var node = startNode(), oldInType = inType;
    node.params = [];

    inType = true;

    expect(_lt);
    while (tokType !== _gt) {
      node.params.push(parseType());
      if (tokType !== _gt) {
        expect(_comma);
      }
    }
    expect(_gt);

    inType = oldInType;

    return finishNode(node, "TypeParameterInstantiation");
  }

  function parseObjectPropertyKey() {
    return (tokType === _num || tokType === _string) ? parseExprAtom() : parseIdent(true);;
  }

  function parseObjectTypeIndexer(node, isStatic) {
    node.static = isStatic;

    expect(_bracketL);
    node.id = parseObjectPropertyKey();
    expect(_colon);
    node.key = parseType();
    expect(_bracketR);
    expect(_colon);
    node.value = parseType();

    return finishNode(node, "ObjectTypeIndexer");
  }

  function parseObjectTypeMethodish(node) {
    node.params = [];
    node.rest = null;
    node.typeParameters = null;

    if (tokType === _lt) {
      node.typeParameters = parseTypeParameterDeclaration();
    }

    expect(_parenL);
    while (tokType === _name) {
      node.params.push(parseFunctionTypeParam());
      if (tokType !== _parenR) {
        expect(_comma);
      }
    }

    if (eat(_ellipsis)) {
      node.rest = parseFunctionTypeParam();
    }
    expect(_parenR);
    expect(_colon);
    node.returnType = parseType();

    return finishNode(node, "FunctionTypeAnnotation");
  }

  function parseObjectTypeMethod(start, isStatic, key) {
    var node = startNodeAt(start);
    node.value = parseObjectTypeMethodish(startNodeAt(start));
    node.static = isStatic;
    node.key = key;
    node.optional = false;
    return finishNode(node, "ObjectTypeProperty");
  }

  function parseObjectTypeCallProperty(node, isStatic) {
    var valueNode = startNode();
    node.static = isStatic;
    node.value = parseObjectTypeMethodish(valueNode);
    return finishNode(node, "ObjectTypeCallProperty");
  }

  function parseObjectType(allowStatic) {
    var nodeStart = startNode();
    var node;
    var optional = false;
    var property;
    var propertyKey;
    var propertyTypeAnnotation;
    var token;
    var isStatic;

    nodeStart.callProperties = [];
    nodeStart.properties = [];
    nodeStart.indexers = [];

    expect(_braceL);

    while (tokType !== _braceR) {
      var start = storeCurrentPos();
      node = startNode();
      if (allowStatic && tokType === _name && tokVal === "static") {
        next();
        isStatic = true;
      }

      if (tokType === _bracketL) {
        nodeStart.indexers.push(parseObjectTypeIndexer(node, isStatic));
      } else if (tokType === _parenL || tokType === _lt) {
        nodeStart.callProperties.push(parseObjectTypeCallProperty(node, allowStatic));
      } else {
        if (isStatic && tokType === _colon) {
          propertyKey = parseIdent();
        } else {
          propertyKey = parseObjectPropertyKey();
        }
        if (tokType === _lt || tokType === _parenL) {
          // This is a method property
          nodeStart.properties.push(parseObjectTypeMethod(start, isStatic, propertyKey));
        } else {
          if (eat(_question)) {
            optional = true;
          }
          expect(_colon);
          node.key = propertyKey;
          node.value = parseType();
          node.optional = optional;
          node.static = isStatic;
          nodeStart.properties.push(finishNode(node, "ObjectTypeProperty"));
        }
      }

      if (!eat(_semi) && tokType !== _braceR) {
        unexpected();
      }
    }

    expect(_braceR);

    return finishNode(nodeStart, "ObjectTypeAnnotation")
  }

  function parseGenericType(start, id) {
    var node = startNodeAt(start);

    node.typeParameters = null;
    node.id = id;

    while (eat(_dot)) {
      var node2 = startNodeAt(start);
      node2.qualification = node.id;
      node2.id = parseIdent();
      node.id = finishNode(node2, "QualifiedTypeIdentifier");
    }

    if (tokType === _lt) {
      node.typeParameters = parseTypeParameterInstantiation();
    }

    return finishNode(node, "GenericTypeAnnotation");
  }

  function parseVoidType() {
    var node = startNode();
    expect(keywordTypes["void"]);
    return finishNode(node, "VoidTypeAnnotation");
  }

  function parseTypeofType() {
    var node = startNode();
    expect(keywordTypes["typeof"]);
    node.argument = parsePrimaryType();
    return finishNode(node, "TypeofTypeAnnotation");
  }

  function parseTupleType() {
    var node = startNode();
    node.types = [];
    expect(_bracketL);
    // We allow trailing commas
    while (tokPos < inputLen && tokType !== _bracketR) {
      node.types.push(parseType());
      if (tokType === _bracketR) break;
      expect(_comma);
    }
    expect(_bracketR);
    return finishNode(node, "TupleTypeAnnotation");
  }

  function parseFunctionTypeParam() {
    var optional = false;
    var node = startNode();
    node.name = parseIdent();
    if (eat(_question)) {
      optional = true;
    }
    expect(_colon);
    node.optional = optional;
    node.typeAnnotation = parseType();
    return finishNode(node, "FunctionTypeParam");
  }

  function parseFunctionTypeParams() {
    var ret = { params: [], rest: null };
    while (tokType === _name) {
      ret.params.push(parseFunctionTypeParam());
      if (tokType !== _parenR) {
        expect(_comma);
      }
    }

    if (eat(_ellipsis)) {
      ret.rest = parseFunctionTypeParam();
    }
    return ret;
  }

  function identToTypeAnnotation(start, node, id) {
    switch (id.name) {
      case 'any':
        return finishNode(node, "AnyTypeAnnotation");

      case 'bool':
      case 'boolean':
        return finishNode(node, "BooleanTypeAnnotation");

      case 'number':
        return finishNode(node, "NumberTypeAnnotation");

      case 'string':
        return finishNode(node, "StringTypeAnnotation");

      default:
        return parseGenericType(start, id);
    }
  }

  // The parsing of types roughly parallels the parsing of expressions, and
  // primary types are kind of like primary expressions...they're the
  // primitives with which other types are constructed.
  function parsePrimaryType() {
    var typeIdentifier = null;
    var params = null;
    var returnType = null;
    var start = storeCurrentPos();
    var node = startNode();
    var rest = null;
    var tmp;
    var typeParameters;
    var token;
    var type;
    var isGroupedType = false;

    switch (tokType) {
      case _name:
        return identToTypeAnnotation(start, node, parseIdent());

      case _braceL:
        return parseObjectType();

      case _bracketL:
        return parseTupleType();

      case _lt:
        node.typeParameters = parseTypeParameterDeclaration();
        expect(_parenL);
        tmp = parseFunctionTypeParams();
        node.params = tmp.params;
        node.rest = tmp.rest;
        expect(_parenR);

        expect(_arrow);

        node.returnType = parseType();

        return finishNode(node, "FunctionTypeAnnotation");

      case _parenL:
        next();

        var tmpId;

        // Check to see if this is actually a grouped type
        if (tokType !== _parenR && tokType !== _ellipsis) {
          if (tokType === _name) {
            //tmpId = identToTypeAnnotation(start, node, parseIdent());
            //next();
            //isGroupedType = tokType !== _question && tokType !== _colon;
          } else {
            isGroupedType = true;
          }
        }

        if (isGroupedType) {
          if (tmpId && _parenR) {
            type = tmpId;
          } else {
            type = parseType();
            expect(_parenR);
          }

          // If we see a => next then someone was probably confused about
          // function types, so we can provide a better error message
          if (eat(_arrow)) {
            raise(node,
              'Unexpected token =>. It looks like ' +
              'you are trying to write a function type, but you ended up ' +
              'writing a grouped type followed by an =>, which is a syntax ' +
              'error. Remember, function type parameters are named so function ' +
              'types look like (name1: type1, name2: type2) => returnType. You ' +
              'probably wrote (type1) => returnType'
            );
          }

          return type;
        }

        tmp = parseFunctionTypeParams();
        node.params = tmp.params;
        node.rest = tmp.rest;

        expect(_parenR);

        expect(_arrow);

        node.returnType = parseType();
        node.typeParameters = null;

        return finishNode(node, "FunctionTypeAnnotation");

      case _string:
        node.value = tokVal;
        node.raw = input.slice(tokStart, tokEnd);
        next();
        return finishNode(node, "StringLiteralTypeAnnotation");

      default:
        if (tokType.keyword) {
          switch (tokType.keyword) {
            case 'void':
              return parseVoidType();

            case 'typeof':
              return parseTypeofType();
          }
        }
    }

    unexpected();
  }

  function parsePostfixType() {
    var node = startNode();
    var type = node.elementType = parsePrimaryType();
    if (tokType === _bracketL) {
      expect(_bracketL);
      expect(_bracketR);
      return finishNode(node, "ArrayTypeAnnotation");
    }
    return type;
  }

  function parsePrefixType() {
    var node = startNode();
    if (eat(_question)) {
      node.typeAnnotation = parsePrefixType();
      return finishNode(node, "NullableTypeAnnotation");
    }
    return parsePostfixType();
  }

  function parseIntersectionType() {
    var node = startNode();
    var type = parsePrefixType();
    node.types = [type];
    while (eat(_bitwiseAND)) {
      node.types.push(parsePrefixType());
    }
    return node.types.length === 1 ? type : finishNode(node, "IntersectionTypeAnnotation");
  }

  function parseUnionType() {
    var node = startNode();
    var type = parseIntersectionType();
    node.types = [type];
    while (eat(_bitwiseOR)) {
      node.types.push(parseIntersectionType());
    }
    return node.types.length === 1 ? type : finishNode(node, "UnionTypeAnnotation");
  }

  function parseType() {
    var oldInType = inType;
    inType = true;
    var type = parseUnionType();
    inType = oldInType;
    return type;
  }

  function parseTypeAnnotation() {
    var node = startNode();

    expect(_colon);
    node.typeAnnotation = parseType();

    return finishNode(node, "TypeAnnotation");
  }

  function parseTypeAnnotatableIdentifier(requireTypeAnnotation, canBeOptionalParam) {
    var node = startNode();
    var ident = parseIdent();
    var isOptionalParam = false;

    if (canBeOptionalParam && eat(_question)) {
      expect(_question);
      isOptionalParam = true;
    }

    if (requireTypeAnnotation || tokType === _colon) {
      ident.typeAnnotation = parseTypeAnnotation();
      finishNode(ident, ident.type);
    }

    if (isOptionalParam) {
      ident.optional = true;
      finishNode(ident, ident.type);
    }

    return ident;
  }
});<|MERGE_RESOLUTION|>--- conflicted
+++ resolved
@@ -2824,14 +2824,9 @@
         prop.method = true;
         prop.value = parseMethod(isGenerator, isAsync);
       } else if (options.ecmaVersion >= 5 && !prop.computed && prop.key.type === "Identifier" &&
-<<<<<<< HEAD
-                 (prop.key.name === "get" || prop.key.name === "set" || (options.playground && prop.key.name === "memo"))) {
+                 (prop.key.name === "get" || prop.key.name === "set"|| (options.playground && prop.key.name === "memo")) &&
+                 (tokType != _comma && tokType != _braceR)) {
         if (isGenerator || isAsync) unexpected();
-=======
-                 (prop.key.name === "get" || prop.key.name === "set") &&
-                 (tokType != _comma && tokType != _braceR)) {
-        if (isGenerator) unexpected();
->>>>>>> 0b59fc19
         prop.kind = prop.key.name;
         parsePropertyName(prop);
         prop.value = parseMethod(false, false);
@@ -3047,11 +3042,11 @@
   function parseClass(node, isStatement) {
     next();
     node.id = tokType === _name ? parseIdent() : isStatement ? unexpected() : null;
-<<<<<<< HEAD
     if (tokType === _lt) {
       node.typeParameters = parseTypeParameterDeclaration();
     }
     node.superClass = eat(_extends) ? parseMaybeAssign(false, true) : null;
+    if (node.superClass) checkLVal(node.superClass);
     if (node.superClass && tokType === _lt) {
       node.superTypeParameters = parseTypeParameterInstantiation();
     }
@@ -3059,10 +3054,6 @@
       next();
       node.implements = parseClassImplements();
     }
-=======
-    node.superClass = eat(_extends) ? parseExpression() : null;
-    if (node.superClass) checkLVal(node.superClass);
->>>>>>> 0b59fc19
     var classBody = startNode();
     classBody.body = [];
     expect(_braceL);
